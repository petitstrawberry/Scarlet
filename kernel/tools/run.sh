#!/bin/bash

#!/bin/bash

# Check for debug mode environment variable or command line argument
DEBUG_MODE=${SCARLET_DEBUG_MODE:-false}
KERNEL_PATH=""

# Parse command line arguments
while [[ $# -gt 0 ]]; do
    case $1 in
        --debug)
            DEBUG_MODE=true
            shift
            ;;
        *)
            # This should be the kernel binary path
            KERNEL_PATH="$1"
            shift
            ;;
    esac
done

if [ "$DEBUG_MODE" = "true" ]; then
    echo "Starting qemu in debug mode with gdb server..."
    DEBUG_FLAGS="-gdb tcp::12345 -S"
else
    echo "Starting qemu..."
    DEBUG_FLAGS=""
fi

# Find the project root by looking for Makefile.toml
SCRIPT_DIR="$(cd "$(dirname "${BASH_SOURCE[0]}")" && pwd)"
PROJECT_ROOT="$(cd "$SCRIPT_DIR" && cd .. && cd .. && pwd)"
INITRAMFS_PATH="$PROJECT_ROOT/mkfs/dist/initramfs.cpio"

# Create temporary file for capturing output
TEMP_OUTPUT=$(mktemp)

# Run QEMU and capture output
qemu-system-riscv64 \
    -machine virt \
    -bios default \
    -m 2G \
    -nographic \
    -serial mon:stdio \
    --no-reboot \
    -global virtio-mmio.force-legacy=false \
    -drive id=x0,file=test.txt,format=raw,if=none \
    -device virtio-blk-device,drive=x0,bus=virtio-mmio-bus.0 \
<<<<<<< HEAD
    -device virtio-gpu-device,bus=virtio-mmio-bus.1 \
    -vnc :0 \
=======
    $DEBUG_FLAGS \
>>>>>>> 75a66754
    -initrd "$INITRAMFS_PATH" \
    -kernel "$KERNEL_PATH" | tee "$TEMP_OUTPUT"

# Capture QEMU exit code
QEMU_EXIT_CODE=$?

# In debug mode, don't check for test patterns since we're debugging
if [ "$DEBUG_MODE" = "true" ]; then
    echo "Debug session ended"
    rm -f "$TEMP_OUTPUT"
    exit 0
fi

# Check for test failure patterns in output
if grep -q "\[Test Runner\] Test failed" "$TEMP_OUTPUT"; then
    echo "Test failure detected in output"
    rm -f "$TEMP_OUTPUT"
    exit 1
elif grep -q "\[Test Runner\] All .* tests passed" "$TEMP_OUTPUT"; then
    echo "All tests passed"
    rm -f "$TEMP_OUTPUT"
    exit 0
else
    echo "Could not determine test result, QEMU exit code: $QEMU_EXIT_CODE"
    rm -f "$TEMP_OUTPUT"
    exit $QEMU_EXIT_CODE
fi<|MERGE_RESOLUTION|>--- conflicted
+++ resolved
@@ -48,12 +48,9 @@
     -global virtio-mmio.force-legacy=false \
     -drive id=x0,file=test.txt,format=raw,if=none \
     -device virtio-blk-device,drive=x0,bus=virtio-mmio-bus.0 \
-<<<<<<< HEAD
     -device virtio-gpu-device,bus=virtio-mmio-bus.1 \
     -vnc :0 \
-=======
     $DEBUG_FLAGS \
->>>>>>> 75a66754
     -initrd "$INITRAMFS_PATH" \
     -kernel "$KERNEL_PATH" | tee "$TEMP_OUTPUT"
 
