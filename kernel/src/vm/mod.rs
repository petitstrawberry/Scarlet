//! Virtual memory module.
//! 
//! This module provides the virtual memory abstraction for the kernel. It
//! includes functions for managing virtual address spaces.

use manager::VirtualMemoryManager;
use vmem::MemoryArea;
use vmem::VirtualMemoryMap;
use vmem::VirtualMemoryPermission;

use crate::arch::get_cpu;
use crate::arch::get_kernel_trapvector_paddr;
use crate::arch::get_user_trapvector_paddr;
use crate::arch::set_trapvector;
use crate::arch::vm::alloc_virtual_address_space;
use crate::arch::vm::get_root_pagetable;
use crate::arch::Arch;
use crate::early_println;
use crate::environment::KERNEL_VM_STACK_SIZE;
use crate::environment::KERNEL_VM_STACK_START;
use crate::environment::NUM_OF_CPUS;
use crate::environment::PAGE_SIZE;
use crate::environment::USER_STACK_TOP;
use crate::environment::VMMAX;
use crate::println;
use crate::sched::scheduler::get_scheduler;
use crate::task::Task;

extern crate alloc;

pub mod manager;
pub mod vmem;

unsafe extern "C" {
    static __KERNEL_SPACE_START: usize;
    static __KERNEL_SPACE_END: usize;
    static __TRAMPOLINE_START: usize;
    static __TRAMPOLINE_END: usize;
}

static mut KERNEL_VM_MANAGER: Option<VirtualMemoryManager> = None;

pub fn get_kernel_vm_manager() -> &'static mut VirtualMemoryManager {
    unsafe
    {
        match KERNEL_VM_MANAGER {
            Some(ref mut m) => m,
            None => {
                kernel_vm_manager_init();
                get_kernel_vm_manager()
            }
        }
    }
}

fn kernel_vm_manager_init() {
    let manager = VirtualMemoryManager::new();

    unsafe {
        KERNEL_VM_MANAGER = Some(manager);
    }
}

static mut KERNEL_AREA: Option<MemoryArea> = None;
/* Initialize MMU and enable paging */
#[allow(static_mut_refs)]
pub fn kernel_vm_init(kernel_area: MemoryArea) {
    let manager = get_kernel_vm_manager();

    let asid = alloc_virtual_address_space(); /* Kernel ASID */
    let root_page_table = get_root_pagetable(asid).unwrap();
    manager.set_asid(asid);

    /* Map kernel space */
    let kernel_start = kernel_area.start;
    let kernel_end = kernel_area.end;

    let kernel_area = MemoryArea {
        start: kernel_start,
        end: kernel_end,
    };
    unsafe {
        KERNEL_AREA = Some(kernel_area);
    }

    let kernel_map = VirtualMemoryMap {
        vmarea: kernel_area,
        pmarea: kernel_area,
        permissions: 
            VirtualMemoryPermission::Read as usize |
            VirtualMemoryPermission::Write as usize |
            VirtualMemoryPermission::Execute as usize,
        is_shared: true, // Kernel memory should be shared across all processes
        owner: None,
    };
<<<<<<< HEAD
    manager.add_memory_map_unchecked(kernel_map).map_err(|e| panic!("Failed to add kernel memory map: {}", e)).unwrap();
=======
    manager.add_memory_map(kernel_map.clone()).map_err(|e| panic!("Failed to add kernel memory map: {}", e)).unwrap();
>>>>>>> 7d304ed3
    /* Pre-map the kernel space */
    root_page_table.map_memory_area(asid, kernel_map).map_err(|e| panic!("Failed to map kernel memory area: {}", e)).unwrap();

    let dev_map = VirtualMemoryMap {
        vmarea: MemoryArea {
            start: 0x00,
            end: 0x7fff_ffff,
        },
        pmarea: MemoryArea {
            start: 0x00,
            end: 0x7fff_ffff,
        },
        permissions: 
            VirtualMemoryPermission::Read as usize |
            VirtualMemoryPermission::Write as usize,
        is_shared: true, // Device memory should be shared
        owner: None,
    };
<<<<<<< HEAD
    manager.add_memory_map_unchecked(dev_map).map_err(|e| panic!("Failed to add device memory map: {}", e)).unwrap();
=======
    manager.add_memory_map(dev_map.clone()).map_err(|e| panic!("Failed to add device memory map: {}", e)).unwrap();
>>>>>>> 7d304ed3

    early_println!("Device space mapped       : {:#018x} - {:#018x}", dev_map.vmarea.start, dev_map.vmarea.end);
    early_println!("Kernel space mapped       : {:#018x} - {:#018x}", kernel_start, kernel_end);

    setup_trampoline(manager);

    root_page_table.switch(manager.get_asid());
}

pub fn user_vm_init(task: &mut Task) {
    let asid = alloc_virtual_address_space();
    task.vm_manager.set_asid(asid);

    /* User stack page */
    let num_of_stack_page = 4; // 4 pages for user stack
    let stack_start = USER_STACK_TOP - num_of_stack_page * PAGE_SIZE;
    task.allocate_stack_pages(stack_start, num_of_stack_page).map_err(|e| panic!("Failed to allocate user stack pages: {}", e)).unwrap();

    /* Guard page */
   task.allocate_guard_pages(stack_start - PAGE_SIZE, 1).map_err(|e| panic!("Failed to allocate guard page: {}", e)).unwrap();

    setup_trampoline(&mut task.vm_manager);
}

pub fn user_kernel_vm_init(task: &mut Task) {
    let asid = alloc_virtual_address_space();
    let root_page_table = get_root_pagetable(asid).unwrap();
    task.vm_manager.set_asid(asid);

    let kernel_area = unsafe { KERNEL_AREA.unwrap() };

    let kernel_map = VirtualMemoryMap {
        vmarea: kernel_area,
        pmarea: kernel_area,
        permissions: 
            VirtualMemoryPermission::Read as usize |
            VirtualMemoryPermission::Write as usize |
            VirtualMemoryPermission::Execute as usize,
        is_shared: true, // Kernel memory should be shared across all processes
        owner: None,
    };
<<<<<<< HEAD
    task.vm_manager.add_memory_map_unchecked(kernel_map).map_err(|e| {
=======
    task.vm_manager.add_memory_map(kernel_map.clone()).map_err(|e| {
>>>>>>> 7d304ed3
        panic!("Failed to add kernel memory map: {}", e);
    }).unwrap();
    /* Pre-map the kernel space */
    root_page_table.map_memory_area(asid, kernel_map).map_err(|e| {
        panic!("Failed to map kernel memory area: {}", e);
    }).unwrap();
    task.data_size = kernel_area.end + 1;

    /* Stack page */
    task.allocate_stack_pages(KERNEL_VM_STACK_START, KERNEL_VM_STACK_SIZE / PAGE_SIZE).map_err(|e| panic!("Failed to allocate kernel stack pages: {}", e)).unwrap();

    let dev_map = VirtualMemoryMap {
        vmarea: MemoryArea {
            start: 0x00,
            end: 0x7fff_ffff,
        },
        pmarea: MemoryArea {
            start: 0x00,
            end: 0x7fff_ffff,
        },
        permissions: 
            VirtualMemoryPermission::Read as usize |
            VirtualMemoryPermission::Write as usize,
        is_shared: true, // Device memory should be shared
        owner: None,
    };
    task.vm_manager.add_memory_map_unchecked(dev_map).map_err(|e| panic!("Failed to add device memory map: {}", e)).unwrap();

    setup_trampoline(&mut task.vm_manager);
}

pub fn setup_user_stack(task: &mut Task) -> (usize, usize) {
    /* User stack page */
    let num_of_stack_page = 16; // 4 pages for user stack
    let stack_base = USER_STACK_TOP - num_of_stack_page * PAGE_SIZE;
    task.allocate_stack_pages(stack_base, num_of_stack_page).map_err(|e| panic!("Failed to allocate user stack pages: {}", e)).unwrap();
    /* Guard page */
    task.allocate_guard_pages(stack_base - PAGE_SIZE, 1).map_err(|e| panic!("Failed to allocate guard page: {}", e)).unwrap();
    
    (stack_base, USER_STACK_TOP)
}

static mut TRAMPOLINE_TRAP_VECTOR: Option<usize> = None;
static mut TRAMPOLINE_TRAPFRAME: [Option<usize>; NUM_OF_CPUS] = [None; NUM_OF_CPUS];

pub fn setup_trampoline(manager: &mut VirtualMemoryManager) {
    let trampoline_start = unsafe { &__TRAMPOLINE_START as *const usize as usize };
    let trampoline_end = unsafe { &__TRAMPOLINE_END as *const usize as usize } - 1;
    let trampoline_size = trampoline_end - trampoline_start;

    let arch = get_cpu();
    let trampoline_vaddr_start = VMMAX - trampoline_size;
    let trampoline_vaddr_end = VMMAX;

    let trap_entry_paddr = get_user_trapvector_paddr();
    let trapframe_paddr = arch.get_trapframe_paddr();
    let trap_entry_offset = trap_entry_paddr - trampoline_start;
    let trapframe_offset = trapframe_paddr - trampoline_start;

    let trap_entry_vaddr = trampoline_vaddr_start + trap_entry_offset;
    let trapframe_vaddr = trampoline_vaddr_start + trapframe_offset;
    
    // println!("Trampoline space mapped   : {:#x} - {:#x}", trampoline_vaddr_start, trampoline_vaddr_end);
    // println!("  Trampoline paddr  : {:#x} - {:#x}", trampoline_start, trampoline_end);
    // println!("  Trap entry paddr  : {:#x}", trap_entry_paddr);
    // println!("  Trap frame paddr  : {:#x}", trapframe_paddr);
    // println!("  Trampoline vaddr  : {:#x} - {:#x}", trampoline_vaddr_start, trampoline_vaddr_end);
    // println!("  Trap entry vaddr  : {:#x}", trap_entry_vaddr);
    // println!("  Trap frame vaddr  : {:#x}", trapframe_vaddr);
    
    let trampoline_map = VirtualMemoryMap {
        vmarea: MemoryArea {
            start: trampoline_vaddr_start,
            end: trampoline_vaddr_end,
        },
        pmarea: MemoryArea {
            start: trampoline_start,
            end: trampoline_end,
        },
        permissions: 
            VirtualMemoryPermission::Read as usize |
            VirtualMemoryPermission::Write as usize |
            VirtualMemoryPermission::Execute as usize,
        is_shared: true, // Trampoline should be shared across all processes
        owner: None,
    };

<<<<<<< HEAD
    manager.add_memory_map_unchecked(trampoline_map)
=======
    manager.add_memory_map(trampoline_map.clone())
>>>>>>> 7d304ed3
        .map_err(|e| panic!("Failed to add trampoline memory map: {}", e)).unwrap();
    /* Pre-map the trampoline space */
    manager.get_root_page_table().unwrap().map_memory_area(manager.get_asid(), trampoline_map)
        .map_err(|e| panic!("Failed to map trampoline memory area: {}", e)).unwrap();

    set_trampoline_trap_vector(trap_entry_vaddr);
    set_trampoline_trapframe(arch.get_cpuid(), trapframe_vaddr);
}

pub fn set_trampoline_trap_vector(trap_vector: usize) {
    unsafe {
        TRAMPOLINE_TRAP_VECTOR = Some(trap_vector);
    }
}

pub fn get_trampoline_trap_vector() -> usize {
    unsafe {
        match TRAMPOLINE_TRAP_VECTOR {
            Some(v) => v,
            None => panic!("Trampoline is not initialized"),
        }
    }
}

pub fn set_trampoline_trapframe(cpu_id: usize, trap_frame: usize) {
    unsafe {
        TRAMPOLINE_TRAPFRAME[cpu_id] = Some(trap_frame);
    }
}

pub fn get_trampoline_trapframe(cpu_id: usize) -> usize {
    unsafe {
        match TRAMPOLINE_TRAPFRAME[cpu_id] {
            Some(v) => v,
            None => panic!("Trampoline is not initialized"),
        }
    }
}

pub fn switch_to_kernel_vm() {
    let manager = get_kernel_vm_manager();
    let root_page_table = manager.get_root_page_table().expect("Root page table is not set");
    set_trapvector(get_kernel_trapvector_paddr());
    root_page_table.switch(manager.get_asid());
}

pub fn switch_to_user_vm(cpu: &mut Arch) {
    let cpu_id = cpu.get_cpuid();
    let task = get_scheduler().get_current_task(cpu_id).expect("No current task found");
    let manager = &task.vm_manager;
    let root_page_table = manager.get_root_page_table().expect("Root page table is not set");
    set_trapvector(get_trampoline_trap_vector());
    root_page_table.switch(manager.get_asid());
}<|MERGE_RESOLUTION|>--- conflicted
+++ resolved
@@ -93,11 +93,7 @@
         is_shared: true, // Kernel memory should be shared across all processes
         owner: None,
     };
-<<<<<<< HEAD
-    manager.add_memory_map_unchecked(kernel_map).map_err(|e| panic!("Failed to add kernel memory map: {}", e)).unwrap();
-=======
     manager.add_memory_map(kernel_map.clone()).map_err(|e| panic!("Failed to add kernel memory map: {}", e)).unwrap();
->>>>>>> 7d304ed3
     /* Pre-map the kernel space */
     root_page_table.map_memory_area(asid, kernel_map).map_err(|e| panic!("Failed to map kernel memory area: {}", e)).unwrap();
 
@@ -116,11 +112,7 @@
         is_shared: true, // Device memory should be shared
         owner: None,
     };
-<<<<<<< HEAD
-    manager.add_memory_map_unchecked(dev_map).map_err(|e| panic!("Failed to add device memory map: {}", e)).unwrap();
-=======
     manager.add_memory_map(dev_map.clone()).map_err(|e| panic!("Failed to add device memory map: {}", e)).unwrap();
->>>>>>> 7d304ed3
 
     early_println!("Device space mapped       : {:#018x} - {:#018x}", dev_map.vmarea.start, dev_map.vmarea.end);
     early_println!("Kernel space mapped       : {:#018x} - {:#018x}", kernel_start, kernel_end);
@@ -162,11 +154,7 @@
         is_shared: true, // Kernel memory should be shared across all processes
         owner: None,
     };
-<<<<<<< HEAD
-    task.vm_manager.add_memory_map_unchecked(kernel_map).map_err(|e| {
-=======
     task.vm_manager.add_memory_map(kernel_map.clone()).map_err(|e| {
->>>>>>> 7d304ed3
         panic!("Failed to add kernel memory map: {}", e);
     }).unwrap();
     /* Pre-map the kernel space */
@@ -254,11 +242,7 @@
         owner: None,
     };
 
-<<<<<<< HEAD
-    manager.add_memory_map_unchecked(trampoline_map)
-=======
     manager.add_memory_map(trampoline_map.clone())
->>>>>>> 7d304ed3
         .map_err(|e| panic!("Failed to add trampoline memory map: {}", e)).unwrap();
     /* Pre-map the trampoline space */
     manager.get_root_page_table().unwrap().map_memory_area(manager.get_asid(), trampoline_map)
