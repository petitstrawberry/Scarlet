//! Virtual memory module.
//! 
//! This module provides the virtual memory abstraction for the kernel. It
//! includes functions for managing virtual address spaces.

use manager::VirtualMemoryManager;
use vmem::MemoryArea;
use vmem::VirtualMemoryMap;
use vmem::VirtualMemoryPermission;

use crate::arch::get_cpu;
use crate::arch::get_kernel_trapvector_paddr;
use crate::arch::get_user_trapvector_paddr;
use crate::arch::set_trapvector;
use crate::arch::vm::alloc_virtual_address_space;
use crate::arch::vm::get_root_pagetable;
use crate::arch::Arch;
use crate::early_println;
use crate::environment::KERNEL_VM_STACK_SIZE;
use crate::environment::KERNEL_VM_STACK_START;
use crate::environment::NUM_OF_CPUS;
use crate::environment::PAGE_SIZE;
use crate::environment::USER_STACK_END;
use crate::environment::VMMAX;
use crate::println;
use crate::sched::scheduler::get_scheduler;
use crate::task::Task;

extern crate alloc;

pub mod manager;
pub mod vmem;

unsafe extern "C" {
    static __KERNEL_SPACE_START: usize;
    static __KERNEL_SPACE_END: usize;
    static __TRAMPOLINE_START: usize;
    static __TRAMPOLINE_END: usize;
}

static mut KERNEL_VM_MANAGER: Option<VirtualMemoryManager> = None;

pub fn get_kernel_vm_manager() -> &'static mut VirtualMemoryManager {
    unsafe
    {
        match KERNEL_VM_MANAGER {
            Some(ref mut m) => m,
            None => {
                kernel_vm_manager_init();
                get_kernel_vm_manager()
            }
        }
    }
}

fn kernel_vm_manager_init() {
    let manager = VirtualMemoryManager::new();

    unsafe {
        KERNEL_VM_MANAGER = Some(manager);
    }
}

static mut KERNEL_AREA: Option<MemoryArea> = None;
/* Initialize MMU and enable paging */
#[allow(static_mut_refs)]
pub fn kernel_vm_init(kernel_area: MemoryArea) {
    let manager = get_kernel_vm_manager();

    let asid = alloc_virtual_address_space(); /* Kernel ASID */
    let root_page_table = get_root_pagetable(asid).unwrap();
    manager.set_asid(asid);

    /* Map kernel space */
    let kernel_start = kernel_area.start;
    let kernel_end = kernel_area.end;

    let kernel_area = MemoryArea {
        start: kernel_start,
        end: kernel_end,
    };
    unsafe {
        KERNEL_AREA = Some(kernel_area);
    }

    let kernel_map = VirtualMemoryMap {
        vmarea: kernel_area,
        pmarea: kernel_area,
        permissions: 
            VirtualMemoryPermission::Read as usize |
            VirtualMemoryPermission::Write as usize |
            VirtualMemoryPermission::Execute as usize,
        is_shared: true, // Kernel memory should be shared across all processes
        owner: None,
    };
    manager.add_memory_map(kernel_map.clone()).map_err(|e| panic!("Failed to add kernel memory map: {}", e)).unwrap();
    /* Pre-map the kernel space */
    crate::early_println!("Mapping kernel space: {:#018x} - {:#018x}", kernel_area.start, kernel_area.end);
    root_page_table.map_memory_area(asid, kernel_map).map_err(|e| panic!("Failed to map kernel memory area: {}", e)).unwrap();

    let dev_map = VirtualMemoryMap {
        vmarea: MemoryArea {
            start: 0x00,
            end: 0x7fff_ffff,
        },
        pmarea: MemoryArea {
            start: 0x00,
            end: 0x7fff_ffff,
        },
        permissions: 
            VirtualMemoryPermission::Read as usize |
            VirtualMemoryPermission::Write as usize,
        is_shared: true, // Device memory should be shared
        owner: None,
    };
    manager.add_memory_map(dev_map.clone()).map_err(|e| panic!("Failed to add device memory map: {}", e)).unwrap();

    early_println!("Device space mapped       : {:#018x} - {:#018x}", dev_map.vmarea.start, dev_map.vmarea.end);
    early_println!("Kernel space mapped       : {:#018x} - {:#018x}", kernel_start, kernel_end);

    setup_trampoline(manager);

    root_page_table.switch(manager.get_asid());
}

pub fn user_vm_init(task: &mut Task) {
    let asid = alloc_virtual_address_space();
    task.vm_manager.set_asid(asid);

    /* User stack page */
    let num_of_stack_page = 16; // 4 pages for user stack
    let stack_start = USER_STACK_END - num_of_stack_page * PAGE_SIZE;
    task.allocate_stack_pages(stack_start, num_of_stack_page).map_err(|e| panic!("Failed to allocate user stack pages: {}", e)).unwrap();

    /* Guard page */
   task.allocate_guard_pages(stack_start - PAGE_SIZE, 1).map_err(|e| panic!("Failed to allocate guard page: {}", e)).unwrap();

    setup_trampoline(&mut task.vm_manager);
}

pub fn user_kernel_vm_init(task: &mut Task) {
    let asid = alloc_virtual_address_space();
    let root_page_table = get_root_pagetable(asid).unwrap();
    task.vm_manager.set_asid(asid);

    let kernel_area = unsafe { KERNEL_AREA.unwrap() };

    let kernel_map = VirtualMemoryMap {
        vmarea: kernel_area,
        pmarea: kernel_area,
        permissions: 
            VirtualMemoryPermission::Read as usize |
            VirtualMemoryPermission::Write as usize |
            VirtualMemoryPermission::Execute as usize,
        is_shared: true, // Kernel memory should be shared across all processes
        owner: None,
    };
    task.vm_manager.add_memory_map(kernel_map.clone()).map_err(|e| {
        panic!("Failed to add kernel memory map: {}", e);
    }).unwrap();
    /* Pre-map the kernel space */
    root_page_table.map_memory_area(asid, kernel_map).map_err(|e| {
        panic!("Failed to map kernel memory area: {}", e);
    }).unwrap();
    task.data_size = kernel_area.end + 1;

    /* Stack page */
    task.allocate_stack_pages(KERNEL_VM_STACK_START, KERNEL_VM_STACK_SIZE / PAGE_SIZE).map_err(|e| panic!("Failed to allocate kernel stack pages: {}", e)).unwrap();

    let dev_map = VirtualMemoryMap {
        vmarea: MemoryArea {
            start: 0x00,
            end: 0x7fff_ffff,
        },
        pmarea: MemoryArea {
            start: 0x00,
            end: 0x7fff_ffff,
        },
        permissions: 
            VirtualMemoryPermission::Read as usize |
            VirtualMemoryPermission::Write as usize,
        is_shared: true, // Device memory should be shared
        owner: None,
    };
    task.vm_manager.add_memory_map(dev_map).map_err(|e| panic!("Failed to add device memory map: {}", e)).unwrap();

    setup_trampoline(&mut task.vm_manager);
}

pub fn setup_user_stack(task: &mut Task) -> (usize, usize) {
    /* User stack page */
    let num_of_stack_page = 16; // 4 pages for user stack
<<<<<<< HEAD
    let stack_base = USER_STACK_TOP - num_of_stack_page * PAGE_SIZE;
=======
    let stack_base = USER_STACK_END - num_of_stack_page * PAGE_SIZE;
>>>>>>> 5589a249
    task.allocate_stack_pages(stack_base, num_of_stack_page).map_err(|e| panic!("Failed to allocate user stack pages: {}", e)).unwrap();
    /* Guard page */
    task.allocate_guard_pages(stack_base - PAGE_SIZE, 1).map_err(|e| panic!("Failed to allocate guard page: {}", e)).unwrap();
    
    (stack_base, USER_STACK_END)
}

static mut TRAMPOLINE_TRAP_VECTOR: Option<usize> = None;
static mut TRAMPOLINE_TRAPFRAME: [Option<usize>; NUM_OF_CPUS] = [None; NUM_OF_CPUS];

pub fn setup_trampoline(manager: &mut VirtualMemoryManager) {
    let trampoline_start = unsafe { &__TRAMPOLINE_START as *const usize as usize };
    let trampoline_end = unsafe { &__TRAMPOLINE_END as *const usize as usize } - 1;
    let trampoline_size = trampoline_end - trampoline_start;

    let arch = get_cpu();
    let trampoline_vaddr_start = VMMAX - trampoline_size;
    let trampoline_vaddr_end = VMMAX;

    let trap_entry_paddr = get_user_trapvector_paddr();
    let trapframe_paddr = arch.get_trapframe_paddr();
    let trap_entry_offset = trap_entry_paddr - trampoline_start;
    let trapframe_offset = trapframe_paddr - trampoline_start;

    let trap_entry_vaddr = trampoline_vaddr_start + trap_entry_offset;
    let trapframe_vaddr = trampoline_vaddr_start + trapframe_offset;
    
    // println!("Trampoline space mapped   : {:#x} - {:#x}", trampoline_vaddr_start, trampoline_vaddr_end);
    // println!("  Trampoline paddr  : {:#x} - {:#x}", trampoline_start, trampoline_end);
    // println!("  Trap entry paddr  : {:#x}", trap_entry_paddr);
    // println!("  Trap frame paddr  : {:#x}", trapframe_paddr);
    // println!("  Trampoline vaddr  : {:#x} - {:#x}", trampoline_vaddr_start, trampoline_vaddr_end);
    // println!("  Trap entry vaddr  : {:#x}", trap_entry_vaddr);
    // println!("  Trap frame vaddr  : {:#x}", trapframe_vaddr);
    
    let trampoline_map = VirtualMemoryMap {
        vmarea: MemoryArea {
            start: trampoline_vaddr_start,
            end: trampoline_vaddr_end,
        },
        pmarea: MemoryArea {
            start: trampoline_start,
            end: trampoline_end,
        },
        permissions: 
            VirtualMemoryPermission::Read as usize |
            VirtualMemoryPermission::Write as usize |
            VirtualMemoryPermission::Execute as usize,
        is_shared: true, // Trampoline should be shared across all processes
        owner: None,
    };

    manager.add_memory_map(trampoline_map.clone())
        .map_err(|e| panic!("Failed to add trampoline memory map: {}", e)).unwrap();
    /* Pre-map the trampoline space */
    manager.get_root_page_table().unwrap().map_memory_area(manager.get_asid(), trampoline_map)
        .map_err(|e| panic!("Failed to map trampoline memory area: {}", e)).unwrap();

    set_trampoline_trap_vector(trap_entry_vaddr);
    set_trampoline_trapframe(arch.get_cpuid(), trapframe_vaddr);
}

pub fn set_trampoline_trap_vector(trap_vector: usize) {
    unsafe {
        TRAMPOLINE_TRAP_VECTOR = Some(trap_vector);
    }
}

pub fn get_trampoline_trap_vector() -> usize {
    unsafe {
        match TRAMPOLINE_TRAP_VECTOR {
            Some(v) => v,
            None => panic!("Trampoline is not initialized"),
        }
    }
}

pub fn set_trampoline_trapframe(cpu_id: usize, trap_frame: usize) {
    unsafe {
        TRAMPOLINE_TRAPFRAME[cpu_id] = Some(trap_frame);
    }
}

pub fn get_trampoline_trapframe(cpu_id: usize) -> usize {
    unsafe {
        match TRAMPOLINE_TRAPFRAME[cpu_id] {
            Some(v) => v,
            None => panic!("Trampoline is not initialized"),
        }
    }
}

pub fn switch_to_kernel_vm() {
    let manager = get_kernel_vm_manager();
    let root_page_table = manager.get_root_page_table().expect("Root page table is not set");
    set_trapvector(get_kernel_trapvector_paddr());
    root_page_table.switch(manager.get_asid());
}

pub fn switch_to_user_vm(cpu: &mut Arch) {
    let cpu_id = cpu.get_cpuid();
    let task = get_scheduler().get_current_task(cpu_id).expect("No current task found");
    let manager = &task.vm_manager;
    let root_page_table = manager.get_root_page_table().expect("Root page table is not set");
    set_trapvector(get_trampoline_trap_vector());
    root_page_table.switch(manager.get_asid());
}<|MERGE_RESOLUTION|>--- conflicted
+++ resolved
@@ -190,11 +190,7 @@
 pub fn setup_user_stack(task: &mut Task) -> (usize, usize) {
     /* User stack page */
     let num_of_stack_page = 16; // 4 pages for user stack
-<<<<<<< HEAD
-    let stack_base = USER_STACK_TOP - num_of_stack_page * PAGE_SIZE;
-=======
     let stack_base = USER_STACK_END - num_of_stack_page * PAGE_SIZE;
->>>>>>> 5589a249
     task.allocate_stack_pages(stack_base, num_of_stack_page).map_err(|e| panic!("Failed to allocate user stack pages: {}", e)).unwrap();
     /* Guard page */
     task.allocate_guard_pages(stack_base - PAGE_SIZE, 1).map_err(|e| panic!("Failed to allocate guard page: {}", e)).unwrap();
