--- conflicted
+++ resolved
@@ -183,15 +183,9 @@
 
 pub fn setup_user_stack(task: &mut Task) -> (usize, usize) {
     /* User stack page */
-<<<<<<< HEAD
-    let num_of_stack_page = 2; // 2 pages for user stack
+    let num_of_stack_page = 4; // 4 pages for user stack
     let stack_base = USER_STACK_TOP - num_of_stack_page * PAGE_SIZE;
     task.allocate_stack_pages(stack_base, num_of_stack_page).map_err(|e| panic!("Failed to allocate user stack pages: {}", e)).unwrap();
-=======
-    let num_of_stack_page = 4; // 4 pages for user stack
-    let stack_start = USER_STACK_TOP - num_of_stack_page * PAGE_SIZE;
-    task.allocate_stack_pages(stack_start, num_of_stack_page).map_err(|e| panic!("Failed to allocate user stack pages: {}", e)).unwrap();
->>>>>>> b512c435
     /* Guard page */
     task.allocate_guard_pages(stack_base - PAGE_SIZE, 1).map_err(|e| panic!("Failed to allocate guard page: {}", e)).unwrap();
     
