//! ABI module.
//! 
//! This module provides the interface for ABI (Application Binary Interface) modules
//! in the Scarlet kernel. ABI modules are responsible for handling system calls
//! and providing the necessary functionality for different application binary
//! interfaces.
//! 

use crate::{arch::Trapframe, fs::VfsManager, task::mytask};
use alloc::{boxed::Box, string::{String, ToString}, sync::Arc};
use hashbrown::HashMap;
use spin::Mutex;

pub mod scarlet;
pub mod xv6;

pub const MAX_ABI_LENGTH: usize = 64;

/// ABI module trait.
/// 
/// This trait defines the interface for ABI modules in the Scarlet kernel.
/// ABI modules are responsible for handling system calls and providing
/// the necessary functionality for different application binary interfaces.
/// 
/// # Note
/// You must implement the `Default` trait for your ABI module.
/// 
pub trait AbiModule: 'static + Send + Sync {
    fn name() -> &'static str
    where
        Self: Sized;
<<<<<<< HEAD
=======

    fn get_name(&self) -> String;

>>>>>>> bbf9c8af
    fn handle_syscall(&self, trapframe: &mut Trapframe) -> Result<usize, &'static str>;
    
    /// Determine if a binary can be executed by this ABI
    /// 
    /// This method reads binary content directly from the file object and
    /// executes ABI-specific detection logic (magic bytes, header structure, etc.).
    /// 
    /// # Arguments
    /// * `file_object` - Binary file to check (in KernelObject format)
    /// * `file_path` - File path (for auxiliary detection like file extensions)
    /// 
    /// # Returns
    /// * `Some(confidence)` - Confidence level (0-100) if executable
    /// * `None` - Not executable by this ABI
    /// 
    /// # Implementation Notes
    /// - Use file_object.as_file() to access FileObject
    /// - Use StreamOps::read() to directly read file content
    /// - Check ABI-specific magic bytes or header structures
    /// - Combine with path extensions to determine confidence level
    fn can_execute_binary(&self, _file_object: &crate::object::KernelObject, _file_path: &str) -> Option<u8> {
        // Default implementation: cannot determine
        None
    }
    
    /// Handle conversion when switching ABIs
    fn initialize_from_existing_handles(&self, _task: &crate::task::Task) -> Result<(), &'static str> {
        Ok(()) // Default: no conversion needed
    }
    
    /// Binary execution (each ABI supports its own binary format)
    /// 
    /// This method actually executes a binary that has already been verified
    /// by can_execute_binary. Use file_object.as_file() to access FileObject,
    /// and call ABI-specific loaders (ELF, PE, etc.) to load and execute the binary.
    /// 
    /// # Arguments
    /// * `file_object` - Binary file to execute (already opened, in KernelObject format)
    /// * `argv` - Command line arguments
    /// * `envp` - Environment variables
    /// * `task` - Target task (modified by this method)
    /// * `trapframe` - Execution context (modified by this method)
    /// 
    /// # Implementation Notes
    /// - Use file_object.as_file() to get FileObject
    /// - Use ABI-specific loaders (e.g., task::elf_loader)
    /// - Set task's memory space, registers, and entry point
    /// - Update trapframe registers (PC, SP) for the new process
    /// - Recommended to restore original state on execution failure
    /// 
    /// # Return Value Handling in Syscall Context
    /// The Scarlet syscall mechanism works as follows:
    /// 1. sys_execve() calls this method
    /// 2. sys_execve() returns usize to syscall_handler()
    /// 3. syscall_handler() returns Ok(usize) to syscall_dispatcher()
    /// 4. syscall_dispatcher() returns Ok(usize) to trap handler
    /// 5. Trap handler calls trapframe.set_return_value(usize) automatically
    fn execute_binary(
        &self,
        file_object: &crate::object::KernelObject,
        argv: &[&str], 
        envp: &[&str],
        task: &mut crate::task::Task,
        trapframe: &mut Trapframe
    ) -> Result<(), &'static str>;

    /// Get default working directory for this ABI
    fn get_default_cwd(&self) -> &str {
        "/" // Default: root directory
    }
    
    /// Setup overlay environment for this ABI (read-only base + writable layer)
    /// 
    /// Creates overlay filesystem with provided base VFS and paths.
    /// The TransparentExecutor is responsible for providing base_vfs, paths,
    /// and verifying that directories exist. This method assumes that required
    /// directories (/system/{abi}, /data/config/{abi}) have been prepared
    /// by the user/administrator as part of system setup.
    /// 
    /// # Arguments
    /// * `target_vfs` - VfsManager to configure with overlay filesystem
    /// * `base_vfs` - Base VFS containing system and config directories
    /// * `system_path` - Path to read-only base layer (e.g., "/system/scarlet")
    /// * `config_path` - Path to writable persistence layer (e.g., "/data/config/scarlet")
    fn setup_overlay_environment(
        &self,
        target_vfs: &mut crate::fs::VfsManager,
        base_vfs: &alloc::sync::Arc<crate::fs::VfsManager>,
        system_path: &str,
        config_path: &str,
    ) -> Result<(), &'static str> {
        // Create cross-VFS overlay mount with provided paths
        let lower_vfs_list = alloc::vec![(base_vfs, system_path)];
        target_vfs.overlay_mount_from(
            Some(base_vfs),             // upper_vfs (base VFS)
            config_path,                // upperdir (read-write persistent layer)
            lower_vfs_list,             // lowerdir (read-only base system)
            "/"                         // target mount point in task VFS
        ).map_err(|e| {
            crate::println!("Failed to create cross-VFS overlay for ABI: {}", e.message);
            "Failed to create overlay environment"
        })
    }
    
    /// Setup shared resources accessible across all ABIs
    /// 
    /// Bind mounts common directories that should be shared from base VFS.
    /// The TransparentExecutor is responsible for providing base_vfs.
    /// 
    /// # Arguments
    /// * `target_vfs` - VfsManager to configure
    /// * `base_vfs` - Base VFS containing shared directories
    fn setup_shared_resources(
        &self,
        target_vfs: &mut crate::fs::VfsManager,
        base_vfs: &alloc::sync::Arc<crate::fs::VfsManager>,
    ) -> Result<(), &'static str> {
        // Bind mount shared directories from base VFS
        target_vfs.bind_mount_from(base_vfs, "/home", "/home", false)
            .map_err(|_| "Failed to bind mount /home")?;
        
        target_vfs.bind_mount_from(base_vfs, "/data/shared", "/data/shared", false)
            .map_err(|_| "Failed to bind mount /data/shared")?;
        
        // Setup official gateway to native Scarlet environment
        target_vfs.bind_mount_from(base_vfs, "/", "/scarlet", true) // Read-only for security
            .map_err(|_| "Failed to bind mount native Scarlet root to /scarlet")
    }
}

/// ABI registry.
/// 
/// This struct is responsible for managing the registration and instantiation
/// of ABI modules in the Scarlet kernel.
/// 
pub struct AbiRegistry {
    factories: HashMap<String, fn() -> Arc<dyn AbiModule>>,
}

impl AbiRegistry {
    fn new() -> Self {
        Self {
            factories: HashMap::new(),
        }
    }

    #[allow(static_mut_refs)]
    pub fn global() -> &'static Mutex<AbiRegistry> {
        // Lazy initialization using spin lock
        static mut INSTANCE: Option<Mutex<AbiRegistry>> = None;
        static INIT: spin::Once = spin::Once::new();
        
        unsafe {
            INIT.call_once(|| {
                INSTANCE = Some(Mutex::new(AbiRegistry::new()));
            });
            
            // Safe to access after INIT.call_once is called
            INSTANCE.as_ref().unwrap()
        }
    }

    pub fn register<T>()
    where
        T: AbiModule + Default + 'static,
    {
        crate::early_println!("Registering ABI module: {}", T::name());
        let mut registry = Self::global().lock();
        registry
            .factories
            .insert(T::name().to_string(), || Arc::new(T::default()));
    }

    pub fn instantiate(name: &str) -> Option<Arc<dyn AbiModule>> {
        let registry = Self::global().lock();
        if let Some(factory) = registry.factories.get(name) {
            let abi = factory();
            return Some(abi);
        }
        None
    }

    /// Detect the best ABI for a binary from all registered ABI modules
    /// 
    /// # Arguments
    /// * `file_object` - Binary file to check
    /// * `file_path` - File path
    /// 
    /// # Returns
    /// * `Some((abi_name, confidence))` - Best ABI name and confidence level
    /// * `None` - No executable ABI found
    pub fn detect_best_abi(file_object: &crate::object::KernelObject, file_path: &str) -> Option<(String, u8)> {
        let registry = Self::global().lock();
        let mut best_match: Option<(String, u8)> = None;
        
        // Try all ABI modules and select the one with highest confidence
        for (name, factory) in &registry.factories {
            let abi = factory();
            if let Some(confidence) = abi.can_execute_binary(file_object, file_path) {
                match &best_match {
                    None => best_match = Some((name.clone(), confidence)),
                    Some((_, best_confidence)) => {
                        if confidence > *best_confidence {
                            best_match = Some((name.clone(), confidence));
                        }
                    }
                }
            }
        }
        
        best_match
    }
}

#[macro_export]
macro_rules! register_abi {
    ($ty:ty) => {
        crate::abi::AbiRegistry::register::<$ty>();
    };
}

pub fn syscall_dispatcher(trapframe: &mut Trapframe) -> Result<usize, &'static str> {
    let task = mytask().unwrap();
    let abi = task.abi.as_ref().expect("ABI not set");
    abi.handle_syscall(trapframe)
}<|MERGE_RESOLUTION|>--- conflicted
+++ resolved
@@ -29,12 +29,9 @@
     fn name() -> &'static str
     where
         Self: Sized;
-<<<<<<< HEAD
-=======
 
     fn get_name(&self) -> String;
 
->>>>>>> bbf9c8af
     fn handle_syscall(&self, trapframe: &mut Trapframe) -> Result<usize, &'static str>;
     
     /// Determine if a binary can be executed by this ABI
