--- conflicted
+++ resolved
@@ -22,17 +22,10 @@
 /// ABI modules are responsible for handling system calls and providing
 /// the necessary functionality for different application binary interfaces.
 /// 
-<<<<<<< HEAD
-/// # Note
-/// You must implement the `Default` trait for your ABI module.
-/// 
-pub trait AbiModule: 'static + Send + Sync {
-=======
 /// Each ABI module must implement Clone to support task cloning with
 /// independent ABI state per task.
 /// 
 pub trait AbiModule: 'static {
->>>>>>> 8b3ebb79
     fn name() -> &'static str
     where
         Self: Sized;
