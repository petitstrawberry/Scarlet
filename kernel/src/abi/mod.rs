//! ABI module.
//! 
//! This module provides the interface for ABI (Application Binary Interface) modules
//! in the Scarlet kernel. ABI modules are responsible for handling system calls
//! and providing the necessary functionality for different application binary
//! interfaces.
//! 

use crate::{arch::Trapframe, fs::VfsManager, task::mytask};
use alloc::{boxed::Box, string::{String, ToString}, sync::Arc};
use hashbrown::HashMap;
use spin::Mutex;

pub mod scarlet;
pub mod xv6;

pub const MAX_ABI_LENGTH: usize = 64;

/// ABI module trait.
/// 
/// This trait defines the interface for ABI modules in the Scarlet kernel.
/// ABI modules are responsible for handling system calls and providing
/// the necessary functionality for different application binary interfaces.
/// 
/// # Note
/// You must implement the `Default` trait for your ABI module.
/// 
pub trait AbiModule: 'static + Send + Sync {
    fn name() -> &'static str
    where
        Self: Sized;
    fn handle_syscall(&self, trapframe: &mut Trapframe) -> Result<usize, &'static str>;
<<<<<<< HEAD
    fn init(&self) {
        // Default implementation does nothing
    }
    fn init_fs(&self, _vfs: &mut VfsManager) {
        // Default implementation does nothing
    }
=======
    
    /// Determine if a binary can be executed by this ABI
    /// 
    /// This method reads binary content directly from the file object and
    /// executes ABI-specific detection logic (magic bytes, header structure, etc.).
    /// 
    /// # Arguments
    /// * `file_object` - Binary file to check (in KernelObject format)
    /// * `file_path` - File path (for auxiliary detection like file extensions)
    /// 
    /// # Returns
    /// * `Some(confidence)` - Confidence level (0-100) if executable
    /// * `None` - Not executable by this ABI
    /// 
    /// # Implementation Notes
    /// - Use file_object.as_file() to access FileObject
    /// - Use StreamOps::read() to directly read file content
    /// - Check ABI-specific magic bytes or header structures
    /// - Combine with path extensions to determine confidence level
    fn can_execute_binary(&self, _file_object: &crate::object::KernelObject, _file_path: &str) -> Option<u8> {
        // Default implementation: cannot determine
        None
    }
    
    /// Handle conversion when switching ABIs
    fn initialize_from_existing_handles(&self, _task: &crate::task::Task) -> Result<(), &'static str> {
        Ok(()) // Default: no conversion needed
    }
    
    /// Binary execution (each ABI supports its own binary format)
    /// 
    /// This method actually executes a binary that has already been verified
    /// by can_execute_binary. Use file_object.as_file() to access FileObject,
    /// and call ABI-specific loaders (ELF, PE, etc.) to load and execute the binary.
    /// 
    /// # Arguments
    /// * `file_object` - Binary file to execute (already opened, in KernelObject format)
    /// * `argv` - Command line arguments
    /// * `envp` - Environment variables
    /// * `task` - Target task (modified by this method)
    /// * `trapframe` - Execution context (modified by this method)
    /// 
    /// # Implementation Notes
    /// - Use file_object.as_file() to get FileObject
    /// - Use ABI-specific loaders (e.g., task::elf_loader)
    /// - Set task's memory space, registers, and entry point
    /// - Update trapframe registers (PC, SP) for the new process
    /// - Recommended to restore original state on execution failure
    /// 
    /// # Return Value Handling in Syscall Context
    /// The Scarlet syscall mechanism works as follows:
    /// 1. sys_execve() calls this method
    /// 2. sys_execve() returns usize to syscall_handler()
    /// 3. syscall_handler() returns Ok(usize) to syscall_dispatcher()
    /// 4. syscall_dispatcher() returns Ok(usize) to trap handler
    /// 5. Trap handler calls trapframe.set_return_value(usize) automatically
    fn execute_binary(
        &self,
        file_object: &crate::object::KernelObject,
        argv: &[&str], 
        envp: &[&str],
        task: &mut crate::task::Task,
        trapframe: &mut Trapframe
    ) -> Result<(), &'static str>;
>>>>>>> c44fc92d
}


/// ABI registry.
/// 
/// This struct is responsible for managing the registration and instantiation
/// of ABI modules in the Scarlet kernel.
/// 
pub struct AbiRegistry {
    factories: HashMap<String, fn() -> Arc<dyn AbiModule>>,
}

impl AbiRegistry {
    fn new() -> Self {
        Self {
            factories: HashMap::new(),
        }
    }

    #[allow(static_mut_refs)]
    pub fn global() -> &'static Mutex<AbiRegistry> {
        // Lazy initialization using spin lock
        static mut INSTANCE: Option<Mutex<AbiRegistry>> = None;
        static INIT: spin::Once = spin::Once::new();
        
        unsafe {
            INIT.call_once(|| {
                INSTANCE = Some(Mutex::new(AbiRegistry::new()));
            });
            
            // Safe to access after INIT.call_once is called
            INSTANCE.as_ref().unwrap()
        }
    }

    pub fn register<T>()
    where
        T: AbiModule + Default + 'static,
    {
        crate::early_println!("Registering ABI module: {}", T::name());
        let mut registry = Self::global().lock();
        registry
            .factories
            .insert(T::name().to_string(), || Arc::new(T::default()));
    }

    pub fn instantiate(name: &str) -> Option<Arc<dyn AbiModule>> {
        let registry = Self::global().lock();
        if let Some(factory) = registry.factories.get(name) {
            let abi = factory();
            abi.init();
            return Some(abi);
        }
        None
    }

    /// Detect the best ABI for a binary from all registered ABI modules
    /// 
    /// # Arguments
    /// * `file_object` - Binary file to check
    /// * `file_path` - File path
    /// 
    /// # Returns
    /// * `Some((abi_name, confidence))` - Best ABI name and confidence level
    /// * `None` - No executable ABI found
    pub fn detect_best_abi(file_object: &crate::object::KernelObject, file_path: &str) -> Option<(String, u8)> {
        let registry = Self::global().lock();
        let mut best_match: Option<(String, u8)> = None;
        
        // Try all ABI modules and select the one with highest confidence
        for (name, factory) in &registry.factories {
            let abi = factory();
            if let Some(confidence) = abi.can_execute_binary(file_object, file_path) {
                match &best_match {
                    None => best_match = Some((name.clone(), confidence)),
                    Some((_, best_confidence)) => {
                        if confidence > *best_confidence {
                            best_match = Some((name.clone(), confidence));
                        }
                    }
                }
            }
        }
        
        best_match
    }
}

#[macro_export]
macro_rules! register_abi {
    ($ty:ty) => {
        $crate::abi::AbiRegistry::register::<$ty>();
    };
}

pub fn syscall_dispatcher(trapframe: &mut Trapframe) -> Result<usize, &'static str> {
    let task = mytask().unwrap();
    let abi = task.abi.as_ref().expect("ABI not set");
    abi.handle_syscall(trapframe)
}<|MERGE_RESOLUTION|>--- conflicted
+++ resolved
@@ -30,14 +30,6 @@
     where
         Self: Sized;
     fn handle_syscall(&self, trapframe: &mut Trapframe) -> Result<usize, &'static str>;
-<<<<<<< HEAD
-    fn init(&self) {
-        // Default implementation does nothing
-    }
-    fn init_fs(&self, _vfs: &mut VfsManager) {
-        // Default implementation does nothing
-    }
-=======
     
     /// Determine if a binary can be executed by this ABI
     /// 
@@ -102,7 +94,6 @@
         task: &mut crate::task::Task,
         trapframe: &mut Trapframe
     ) -> Result<(), &'static str>;
->>>>>>> c44fc92d
 }
 
 
@@ -153,7 +144,6 @@
         let registry = Self::global().lock();
         if let Some(factory) = registry.factories.get(name) {
             let abi = factory();
-            abi.init();
             return Some(abi);
         }
         None
