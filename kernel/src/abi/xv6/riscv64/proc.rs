use alloc::string::{String, ToString};
use crate::{
    arch::{get_cpu, Trapframe}, 
    fs::FileType, 
    library::std::string::cstring_to_string,
    sched::scheduler::get_scheduler, 
    task::{get_parent_waitpid_waker, mytask, CloneFlags, WaitError}
};

/// VFS v2 helper function for path absolutization using VfsManager
fn to_absolute_path_v2(task: &crate::task::Task, path: &str) -> Result<String, ()> {
    if path.starts_with('/') {
        Ok(path.to_string())
    } else {
        let vfs = task.vfs.as_ref().ok_or(())?;
        Ok(vfs.resolve_path_to_absolute(path))
    }
}

/// Helper function to replace the missing get_path_str function
/// TODO: This should be moved to a shared helper when VFS v2 provides public API
fn get_path_str_v2(ptr: *const u8) -> Result<String, ()> {
    const MAX_PATH_LENGTH: usize = 128;
    cstring_to_string(ptr, MAX_PATH_LENGTH).map(|(s, _)| s).map_err(|_| ())
}

pub fn sys_fork(_abi: &mut crate::abi::xv6::riscv64::Xv6Riscv64Abi, trapframe: &mut Trapframe) -> usize {
    let parent_task = mytask().unwrap();
    
    trapframe.increment_pc_next(parent_task); /* Increment the program counter */

    /* Save the trapframe to the task before cloning */
    parent_task.vcpu.store(trapframe);
    
    /* Clone the task */
    match parent_task.clone_task(CloneFlags::default()) {
        Ok(mut child_task) => {
            let child_id = child_task.get_id();
            child_task.vcpu.regs.reg[10] = 0; /* Set the return value (a0) to 0 in the child proc */
            get_scheduler().add_task(child_task, get_cpu().get_cpuid());
            /* Return the child task ID as pid to the parent proc */
            child_id
        },
        Err(_) => {
            usize::MAX /* Return -1 on error */
        }
    }
}

pub fn sys_exit(_abi: &mut crate::abi::xv6::riscv64::Xv6Riscv64Abi, trapframe: &mut Trapframe) -> usize {
    let task = mytask().unwrap();
    task.vcpu.store(trapframe);
    let exit_code = trapframe.get_arg(0) as i32;
    task.exit(exit_code);
    get_scheduler().schedule(get_cpu());
    usize::MAX // -1 (If exit is successful, this will not be reached)
}

pub fn sys_wait(_abi: &mut crate::abi::xv6::riscv64::Xv6Riscv64Abi, trapframe: &mut Trapframe) -> usize {
    let task = mytask().unwrap();
    let status_ptr = trapframe.get_arg(0) as *mut i32;

    // Loop until a child exits or an error occurs
    loop {
        // Wait for any child process
        for child_pid in task.get_children().clone() {
            match task.wait(child_pid) {
                Ok(status) => {
                    // Child has exited, return the status
                    if status_ptr != core::ptr::null_mut() {
                        let status_ptr = task.vm_manager.translate_vaddr(status_ptr as usize).unwrap() as *mut i32;
                        unsafe {
                            *status_ptr = status;
                        }
                    }
                    trapframe.increment_pc_next(task);
                    return child_pid;
                },
                Err(error) => {
                    match error {
                        WaitError::ChildNotExited(_) => continue,
                        _ => {
                            trapframe.increment_pc_next(task);
                            return usize::MAX;
                        },
                    }
                }
            }
        }
        
        // No child has exited yet, block until one does
        let parent_waker = get_parent_waitpid_waker(task.get_id());
        parent_waker.wait(task.get_id(), trapframe);
        // Continue the loop to re-check after waking up
        continue;
    }
<<<<<<< HEAD
    
    // No child has exited yet, block until one does
    // xv6's wait() is equivalent to waitpid(-1), so we use the parent waker
    let parent_waker = get_parent_waitpid_waker(task.get_id());
    parent_waker.wait(task.get_id(), trapframe);
    usize::MAX // -1 (In current implementation, this will not be reached)
=======
>>>>>>> 5589a249
}

pub fn sys_kill(_abi: &mut crate::abi::xv6::riscv64::Xv6Riscv64Abi, trapframe: &mut Trapframe) -> usize {
    let task = mytask().unwrap();
    let pid = trapframe.get_arg(0) as usize;
    let signal = trapframe.get_arg(1) as i32;

    trapframe.increment_pc_next(task);

    // For xv6 compatibility, only signal 9 (SIGKILL) is implemented for now
    if signal != 9 {
        return usize::MAX; // -1 (unsupported signal)
    }

    // Find the target task via scheduler
    let scheduler = get_scheduler();
    if let Some(target_task) = scheduler.get_task_by_id(pid) {
        // For xv6 compatibility, immediately terminate the target task
        target_task.exit(9); // SIGKILL equivalent - exit with signal 9
        0 // Success
    } else {
        usize::MAX // -1 (no such process)
    }
}

pub fn sys_sbrk(_abi: &mut crate::abi::xv6::riscv64::Xv6Riscv64Abi, trapframe: &mut Trapframe) -> usize {
    let task = mytask().unwrap();
    let increment = trapframe.get_arg(0);
    let brk = task.get_brk();
    trapframe.increment_pc_next(task);
    match task.set_brk(unsafe { brk.unchecked_add(increment) }) {
        Ok(_) => brk,
        Err(_) => usize::MAX, /* -1 */
    }
}

pub fn sys_chdir(_abi: &mut crate::abi::xv6::riscv64::Xv6Riscv64Abi, trapframe: &mut Trapframe) -> usize {
    let task = mytask().unwrap();
    trapframe.increment_pc_next(task);
    
    let path_ptr = task.vm_manager.translate_vaddr(trapframe.get_arg(0) as usize).unwrap() as *const u8;
    let path = match get_path_str_v2(path_ptr) {
        Ok(p) => match to_absolute_path_v2(&task, &p) {
            Ok(abs_path) => abs_path,
            Err(_) => return usize::MAX,
        },
        Err(_) => return usize::MAX, /* -1 */
    };

    // Try to open the file
    let file = match task.vfs.as_ref() {
        Some(vfs) => vfs.open(&path, 0),
        None => return usize::MAX, // VFS not initialized
    };
    if file.is_err() {
        return usize::MAX; // -1
    }
    let kernel_obj = file.unwrap();
    let file_handle = kernel_obj.as_file().unwrap();
    // Check if the file is a directory
    if file_handle.metadata().unwrap().file_type != FileType::Directory {
        return usize::MAX; // -1
    }

    // Update the current working directory via VfsManager
    if let Some(vfs) = &task.vfs {
        let _ = vfs.set_cwd_by_path(&path);
    }

    0
}

pub fn sys_getpid(_abi: &mut crate::abi::xv6::riscv64::Xv6Riscv64Abi, trapframe: &mut Trapframe) -> usize {
    let task = mytask().unwrap();
    trapframe.increment_pc_next(task);
    task.get_id()
}<|MERGE_RESOLUTION|>--- conflicted
+++ resolved
@@ -94,15 +94,6 @@
         // Continue the loop to re-check after waking up
         continue;
     }
-<<<<<<< HEAD
-    
-    // No child has exited yet, block until one does
-    // xv6's wait() is equivalent to waitpid(-1), so we use the parent waker
-    let parent_waker = get_parent_waitpid_waker(task.get_id());
-    parent_waker.wait(task.get_id(), trapframe);
-    usize::MAX // -1 (In current implementation, this will not be reached)
-=======
->>>>>>> 5589a249
 }
 
 pub fn sys_kill(_abi: &mut crate::abi::xv6::riscv64::Xv6Riscv64Abi, trapframe: &mut Trapframe) -> usize {
