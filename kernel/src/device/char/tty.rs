//! TTY (Terminal) device implementation.
//! 
//! This module implements a TTY device that acts as a terminal interface
//! providing line discipline, echo, and basic terminal I/O operations.

extern crate alloc;
use core::any::Any;
use alloc::collections::VecDeque;
use alloc::sync::Arc;
use spin::Mutex;
use core::sync::atomic::{AtomicBool, Ordering};
use crate::arch::get_cpu;
use crate::device::{Device, DeviceType, DeviceCapability};
use crate::device::char::{CharDevice, TtyControl};
use crate::device::events::{DeviceEvent, DeviceEventListener, InputEvent, EventCapableDevice};
use crate::device::manager::DeviceManager;
use crate::sync::waker::Waker;
use crate::late_initcall;
use crate::task::mytask;
use crate::object::capability::{ControlOps, MemoryMappingOps};

/// Scarlet-private, OS-agnostic control opcodes for TTY devices.
/// These are stable only within Scarlet and must be mapped by ABI adapters.
pub mod tty_ctl {
    /// Magic 'ST' (0x53, 0x54) followed by sequential IDs to avoid collisions.
    pub const SCTL_TTY_SET_ECHO: u32 = 0x5354_0001;
    pub const SCTL_TTY_GET_ECHO: u32 = 0x5354_0002;
    pub const SCTL_TTY_SET_CANONICAL: u32 = 0x5354_0003;
    pub const SCTL_TTY_GET_CANONICAL: u32 = 0x5354_0004;
    /// arg = (cols<<16 | rows)
    pub const SCTL_TTY_SET_WINSIZE: u32 = 0x5354_0005;
    /// ret = (cols<<16 | rows)
    pub const SCTL_TTY_GET_WINSIZE: u32 = 0x5354_0006;
}
use tty_ctl::*;

// Provide a static capabilities slice for TTY devices
static TTY_CAPS: [DeviceCapability; 1] = [DeviceCapability::Tty];

/// TTY subsystem initialization
fn init_tty_subsystem() {
    let result = try_init_tty_subsystem();
    if let Err(e) = result {
        crate::early_println!("Failed to initialize TTY subsystem: {}", e);
    }
}

fn try_init_tty_subsystem() -> Result<(), &'static str> {
    let device_manager = DeviceManager::get_manager();
    
    // Find the first UART device and use its ID for TTY initialization
    if let Some(uart_device_id) = device_manager.get_first_device_by_type(crate::device::DeviceType::Char) {
        // Create TTY device with UART device ID for lookup
        let tty_device = Arc::new(TtyDevice::new("tty0", uart_device_id));
        let uart_device = device_manager.get_device(uart_device_id).ok_or("UART device not found")?;
        
        // Register TTY device as event listener for UART
        if let Some(uart) = uart_device.as_any().downcast_ref::<crate::drivers::uart::virt::Uart>() {
            let weak_tty = Arc::downgrade(&tty_device);
            // Register TTY as event listener for UART input events
            uart.register_event_listener(weak_tty);
            crate::early_println!("TTY registered as UART event listener");
        } else {
            crate::early_println!("Failed to cast UART device to specific type");
        }
        
        // Register TTY device with device manager
        let _tty_id = device_manager.register_device_with_name("tty0".into(), tty_device);
        
        crate::early_println!("TTY subsystem initialized successfully");
        Ok(())
    } else {
        Err("No UART device found for TTY initialization")
    }
}

late_initcall!(init_tty_subsystem);

/// TTY device implementation.
/// 
/// This device provides terminal functionality including line discipline,
/// echo, and basic terminal I/O operations.
pub struct TtyDevice {
    name: &'static str,
    uart_device_id: usize,
    
    // Input buffer for line discipline
    input_buffer: Arc<Mutex<VecDeque<u8>>>,
    
    // Waker for blocking reads
    input_waker: Waker,
    
    // Line discipline flags (OS/ABI-neutral)
    canonical_mode: AtomicBool,
    echo_enabled: AtomicBool,

    // Window size in character cells (OS/ABI-neutral)
    winsize_cols: Mutex<u16>,
    winsize_rows: Mutex<u16>,
}

impl TtyDevice {
    pub fn new(name: &'static str, uart_device_id: usize) -> Self {
        Self {
            name,
            uart_device_id,
            input_buffer: Arc::new(Mutex::new(VecDeque::new())),
            input_waker: Waker::new_interruptible("tty_input"),
            canonical_mode: AtomicBool::new(true),
            echo_enabled: AtomicBool::new(true),
            winsize_cols: Mutex::new(80),
            winsize_rows: Mutex::new(25),
        }
    }
    
    /// Handle input byte from UART device.
    /// 
    /// This method processes incoming bytes and applies line discipline.
    fn handle_input_byte(&self, byte: u8) {
        // Canonical mode processing
        if self.canonical_mode.load(Ordering::Relaxed) {
            match byte {
                // Backspace/DEL
                0x08 | 0x7F => {
                    let mut input_buffer = self.input_buffer.lock();
                    if input_buffer.pop_back().is_some() && self.echo_enabled.load(Ordering::Relaxed) {
                        self.echo_backspace();
                    }
                }
                // Enter/Line feed
                b'\r' | b'\n' => {
                    if self.echo_enabled.load(Ordering::Relaxed) {
                        self.echo_char(b'\r');
                        self.echo_char(b'\n');
                    }
                    let mut input_buffer = self.input_buffer.lock();
                    input_buffer.push_back(b'\n');
                    drop(input_buffer);
                    self.input_waker.wake_all();
                }
                // Ctrl-C (ETX) — policy deferred to ABI layer; no signal delivery here
                0x03 => {
                    if self.echo_enabled.load(Ordering::Relaxed) {
                        self.echo_char('^' as u8);
                        self.echo_char('C' as u8);
                        self.echo_char('\r' as u8);
                        self.echo_char('\n' as u8);
                    }
                }
                // Ctrl-Z (SUB) placeholder
                0x1A => {
                    // No job-control semantics in device layer
                }
                // Regular characters
                byte => {
                    if self.echo_enabled.load(Ordering::Relaxed) {
                        self.echo_char(byte);
                    }
                    let mut input_buffer = self.input_buffer.lock();
                    input_buffer.push_back(byte);
                    drop(input_buffer);
                    if !self.canonical_mode.load(Ordering::Relaxed) {
                        self.input_waker.wake_all();
                    }
                }
            }
        } else {
            // RAW mode: Pass through directly
            let mut input_buffer = self.input_buffer.lock();
            input_buffer.push_back(byte);
            drop(input_buffer);
            self.input_waker.wake_all();
        }
    }
    
    /// Echo character back to output.
    fn echo_char(&self, byte: u8) {
        // Get actual UART device and output
        let device_manager = DeviceManager::get_manager();
        if let Some(uart_device) = device_manager.get_device(self.uart_device_id) {
            // Use the new CharDevice API with internal mutability
            if let Some(char_device) = uart_device.as_char_device() {
                let _ = char_device.write_byte(byte);
            }
        }
    }
    
    /// Echo backspace sequence.
    fn echo_backspace(&self) {
        // Backspace echo: BS + space + BS
        self.echo_char(0x08);
        self.echo_char(b' ');
        self.echo_char(0x08);
    }
}

impl TtyControl for TtyDevice {
    fn set_echo(&self, enabled: bool) {
        self.echo_enabled.store(enabled, Ordering::Relaxed);
    }
    fn is_echo_enabled(&self) -> bool { self.echo_enabled.load(Ordering::Relaxed) }

    fn set_canonical(&self, enabled: bool) {
        self.canonical_mode.store(enabled, Ordering::Relaxed);
    }
    fn is_canonical(&self) -> bool { self.canonical_mode.load(Ordering::Relaxed) }

    fn set_winsize(&self, cols: u16, rows: u16) {
        *self.winsize_cols.lock() = cols;
        *self.winsize_rows.lock() = rows;
    }
    fn get_winsize(&self) -> (u16, u16) {
        (*self.winsize_cols.lock(), *self.winsize_rows.lock())
    }
}

impl DeviceEventListener for TtyDevice {
    fn on_device_event(&self, event: &dyn DeviceEvent) {
        if let Some(input_event) = event.as_any().downcast_ref::<InputEvent>() {
            self.handle_input_byte(input_event.data);
        }
    }
    
    fn interested_in(&self, event_type: &str) -> bool {
        event_type == "input"
    }
}

impl MemoryMappingOps for TtyDevice {
    fn get_mapping_info(&self, _offset: usize, _length: usize) 
                       -> Result<(usize, usize, bool), &'static str> {
        Err("Memory mapping not supported by TTY device")
    }
    
    fn on_mapped(&self, _vaddr: usize, _paddr: usize, _length: usize, _offset: usize) {
        // TTY devices don't support memory mapping
    }
    
    fn on_unmapped(&self, _vaddr: usize, _length: usize) {
        // TTY devices don't support memory mapping
    }
    
    fn supports_mmap(&self) -> bool {
        false
    }
}

impl Device for TtyDevice {
    fn device_type(&self) -> DeviceType {
        DeviceType::Char
    }
    
    fn name(&self) -> &'static str {
        self.name
    }
    
    fn as_any(&self) -> &dyn Any {
        self
    }
    
    fn as_any_mut(&mut self) -> &mut dyn Any {
        self
    }
    
    fn as_char_device(&self) -> Option<&dyn CharDevice> {
        Some(self)
    }

    fn capabilities(&self) -> &'static [DeviceCapability] {
        &TTY_CAPS
    }
}

impl CharDevice for TtyDevice {
    fn read_byte(&self) -> Option<u8> {
<<<<<<< HEAD
        let mut input_buffer = self.input_buffer.lock();
        if let Some(byte) = input_buffer.pop_front() {
            return Some(byte);
        }
        drop(input_buffer);
        
        // No data available, block the current task
        if let Some(task) = mytask() {
            let mut cpu = get_cpu();

            // This never returns - the syscall will be restarted when the task is woken up
            self.input_waker.wait(task.get_id(), &mut cpu);
=======
        // Loop until data becomes available
        loop {
            let mut input_buffer = self.input_buffer.lock();
            if let Some(byte) = input_buffer.pop_front() {
                return Some(byte);
            }
            drop(input_buffer);
            
            // No data available, block the current task
            if let Some(mut task) = mytask() {
                let mut cpu = get_cpu();

                // Wait for input to become available
                // This will return when the task is woken up by input_waker.wake_all()
                self.input_waker.wait(task.get_id(), &mut cpu);
                
                // Continue the loop to re-check if data is available
                continue;
            } else {
                // No current task context, return None
                return None;
            }
>>>>>>> 5589a249
        }
    }
    
    fn write_byte(&self, byte: u8) -> Result<(), &'static str> {
        // Forward to UART device with line ending conversion
        let device_manager = DeviceManager::get_manager();
        if let Some(uart_device) = device_manager.get_device(self.uart_device_id) {
            // Use the new CharDevice API with internal mutability
            if let Some(char_device) = uart_device.as_char_device() {
                // Handle line ending conversion for terminals
                if byte == b'\n' {
                    char_device.write_byte(b'\r')?;
                    char_device.write_byte(b'\n')?;
                } else {
                    char_device.write_byte(byte)?;
                }
                return Ok(());
            }
        }
        Err("UART device not available")
    }
    
    fn can_read(&self) -> bool {
        let input_buffer = self.input_buffer.lock();
        !input_buffer.is_empty()
    }
    
    fn can_write(&self) -> bool {
        // Check if UART device is available
        let device_manager = DeviceManager::get_manager();
        if let Some(uart_device) = device_manager.get_device(self.uart_device_id) {
            if let Some(uart) = uart_device.as_any().downcast_ref::<crate::drivers::uart::virt::Uart>() {
                return uart.can_write();
            }
        }
        false
    }
}

impl ControlOps for TtyDevice {
    // TTY devices accept Scarlet-private, OS-agnostic control opcodes.
    fn control(&self, command: u32, arg: usize) -> Result<i32, &'static str> {
        match command {
            SCTL_TTY_SET_ECHO => {
                self.set_echo(arg != 0);
                Ok(0)
            }
            SCTL_TTY_GET_ECHO => {
                Ok(self.is_echo_enabled() as i32)
            }
            SCTL_TTY_SET_CANONICAL => {
                self.set_canonical(arg != 0);
                Ok(0)
            }
            SCTL_TTY_GET_CANONICAL => {
                Ok(self.is_canonical() as i32)
            }
            SCTL_TTY_SET_WINSIZE => {
                let cols = ((arg >> 16) & 0xFFFF) as u16;
                let rows = (arg & 0xFFFF) as u16;
                self.set_winsize(cols, rows);
                Ok(0)
            }
            SCTL_TTY_GET_WINSIZE => {
                let (cols, rows) = self.get_winsize();
                let packed = ((cols as u32) << 16) | (rows as u32);
                Ok(packed as i32)
            }
            _ => Err("Unsupported control command for TTY device"),
        }
    }
}<|MERGE_RESOLUTION|>--- conflicted
+++ resolved
@@ -273,20 +273,6 @@
 
 impl CharDevice for TtyDevice {
     fn read_byte(&self) -> Option<u8> {
-<<<<<<< HEAD
-        let mut input_buffer = self.input_buffer.lock();
-        if let Some(byte) = input_buffer.pop_front() {
-            return Some(byte);
-        }
-        drop(input_buffer);
-        
-        // No data available, block the current task
-        if let Some(task) = mytask() {
-            let mut cpu = get_cpu();
-
-            // This never returns - the syscall will be restarted when the task is woken up
-            self.input_waker.wait(task.get_id(), &mut cpu);
-=======
         // Loop until data becomes available
         loop {
             let mut input_buffer = self.input_buffer.lock();
@@ -309,7 +295,6 @@
                 // No current task context, return None
                 return None;
             }
->>>>>>> 5589a249
         }
     }
     
