//! Scheduler module
//! 
//! The scheduler module is responsible for scheduling tasks on the CPU.
//! Currently, the scheduler is a simple round-robin scheduler with separate
//! queues for different task states to improve efficiency:
//! 
//! - `ready_queue`: Tasks that are ready to run
//! - `blocked_queue`: Tasks waiting for I/O or other events  
//! - `zombie_queue`: Finished tasks waiting to be cleaned up
//! 
//! This separation avoids unnecessary iteration over blocked/zombie tasks
//! during normal scheduling operations.

extern crate alloc;

use core::panic;

use alloc::{collections::vec_deque::VecDeque, string::ToString};

use crate::{arch::{enable_interrupt, get_cpu, get_user_trap_handler, instruction::idle, interrupt::enable_external_interrupts, set_trapframe, set_trapvector, trap::user::arch_switch_to_user_space, Arch}, environment::NUM_OF_CPUS, task::{new_kernel_task, wake_parent_waiters, wake_task_waiters, BlockedType, TaskState}, timer::get_kernel_timer, vm::{get_kernel_vm_manager, get_trampoline_trap_vector, get_trampoline_trapframe}};
use crate::println;
use crate::print;


use super::dispatcher::Dispatcher;
use crate::task::Task;

static mut SCHEDULER: Option<Scheduler> = None;

pub fn get_scheduler() -> &'static mut Scheduler {
    unsafe {
        match SCHEDULER {
            Some(ref mut s) => s,
            None => {
                SCHEDULER = Some(Scheduler::new());
                get_scheduler()
            }
        }
    }
}

pub struct Scheduler {
    /// Queue for ready-to-run tasks
    ready_queue: [VecDeque<Task>; NUM_OF_CPUS],
    /// Queue for blocked tasks (waiting for I/O, etc.)
    blocked_queue: [VecDeque<Task>; NUM_OF_CPUS],
    /// Queue for zombie tasks (finished but not yet cleaned up)
    zombie_queue: [VecDeque<Task>; NUM_OF_CPUS],
    dispatcher: [Dispatcher; NUM_OF_CPUS],
    interval: u64, /* in microseconds */
    current_task_id: [Option<usize>; NUM_OF_CPUS],
}

impl Scheduler {
    pub const fn new() -> Self {
        Scheduler {
            ready_queue: [const { VecDeque::new() }; NUM_OF_CPUS],
            blocked_queue: [const { VecDeque::new() }; NUM_OF_CPUS],
            zombie_queue: [const { VecDeque::new() }; NUM_OF_CPUS],
            dispatcher: [const { Dispatcher::new() }; NUM_OF_CPUS],
            interval: 10000, /* 1ms */
            current_task_id: [const { None }; NUM_OF_CPUS],
        }
    }

    pub fn add_task(&mut self, task: Task, cpu_id: usize) {
        // Add new tasks to the ready queue by default
        self.ready_queue[cpu_id].push_back(task);
    }

    fn run(&mut self, cpu: &mut Arch) {
        let cpu_id = cpu.get_cpuid();

        // Continue trying to run tasks until we successfully dispatch one or run out of ready tasks
        loop {
            let task = self.ready_queue[cpu_id].pop_front();

            /* If there are no subsequent tasks */
            if self.ready_queue[cpu_id].is_empty() {
                match task {
                    Some(mut t) => {
                        match t.state {
                            TaskState::Zombie => {
                                let task_id = t.get_id();
                                let parent_id = t.get_parent_id();
                                self.zombie_queue[cpu_id].push_back(t);
                                // crate::println!("Scheduler: Task {} is now a zombie", task_id);
                                self.current_task_id[cpu_id] = None;
                                // Wake up any processes waiting for this specific task
                                wake_task_waiters(task_id);
                                // Also wake up parent process for waitpid(-1)
                                if let Some(parent_id) = parent_id {
                                    wake_parent_waiters(parent_id);
                                }
                                continue;
                                // panic!("At least one task must be scheduled");
                            },
                            TaskState::Terminated => {
                                panic!("At least one task must be scheduled");
                            },
                            TaskState::Blocked(_) => {
                                // Reset current_task_id since this task is no longer current
                                if self.current_task_id[cpu_id] == Some(t.get_id()) {
                                    self.current_task_id[cpu_id] = None;
                                }
                                // Put blocked task to blocked queue without running it
                                self.blocked_queue[cpu_id].push_back(t);
                                continue;
                            },
                            _ => {
                                // Task is ready to run
                                t.time_slice = 1; // Reset time slice on dispatch
                                
                                // Process pending events before dispatching task
                                if let Err(e) = t.process_pending_events() {
                                    crate::early_println!("Warning: Event processing failed for task {}: {}", t.get_id(), e);
                                }
                                
                                if self.current_task_id[cpu_id] != Some(t.get_id()) {
                                    self.dispatcher[cpu_id].dispatch(cpu, &mut t);
                                }
                                self.current_task_id[cpu_id] = Some(t.get_id());
                                self.ready_queue[cpu_id].push_back(t);
                                break;
                            }
                        }
                    }
                    // If no tasks are ready, we can either go idle or wait for an interrupt
                    None => {
                        // panic!("MUST NOT reach here: No tasks ready to run");
                        // crate::println!("[Warning] Scheduler: No tasks ready, going idle");
                        // crate::println!("[Warning] This is wrong, there should always be at least one task (idle task) ready to run");
                        // crate::println!("[Warning] Creating idle task for CPU {}", cpu_id);
                        let mut kernel_task = new_kernel_task("idle".to_string(), 0, || {
                            // Idle loop
                            loop {
                                // Wait for an interrupt to wake up
                                enable_external_interrupts();
                                idle();
                            }
                        });
                        kernel_task.init();
                        // Add idle task to the ready queue
                        self.ready_queue[cpu_id].push_back(kernel_task);
                    }
                }
            } else {
                match task {
                    Some(mut t) => {
                        match t.state {
                            TaskState::Zombie => {
                                let task_id = t.get_id();
                                let parent_id = t.get_parent_id();
                                self.zombie_queue[cpu_id].push_back(t);
                                // Wake up any processes waiting for this specific task
                                wake_task_waiters(task_id);
                                // Also wake up parent process for waitpid(-1)
                                if let Some(parent_id) = parent_id {
                                    wake_parent_waiters(parent_id);
                                }
                                continue;
                            },
                            TaskState::Terminated => {
                                continue;
                            },
                            TaskState::Blocked(_) => {
                                // crate::println!("Scheduler: Task {} is blocked, moving to blocked queue", t.get_id());
                                // Reset current_task_id since this task is no longer current
                                if self.current_task_id[cpu_id] == Some(t.get_id()) {
                                    self.current_task_id[cpu_id] = None;
                                }
                                // Put blocked task back to the end of queue without running it
                                self.blocked_queue[cpu_id].push_back(t);
                                continue;
                            },
                            _ => {
                                t.time_slice = 1; // Reset time slice on dispatch
                                
                                // Process pending events before dispatching task
                                if let Err(e) = t.process_pending_events() {
                                    crate::early_println!("Warning: Event processing failed for task {}: {}", t.get_id(), e);
                                }
                                
                                // Simply dispatch the task without prev_task logic
                                self.dispatcher[cpu_id].dispatch(cpu, &mut t);
                                self.current_task_id[cpu_id] = Some(t.get_id());
                                self.ready_queue[cpu_id].push_back(t);
                                break;
                            }
                        }
                    }
                    None => break,
                }
            }
        }
    }

    /// Called every timer tick. Decrements the current task's time_slice.
    /// If time_slice reaches 0, triggers a reschedule.
    pub fn on_tick(&mut self, cpu_id: usize) {
        if let Some(task_id) = self.current_task_id[cpu_id] {
            if let Some(task) = self.ready_queue[cpu_id].iter_mut().find(|t| t.get_id() == task_id) {
                if task.time_slice > 0 {
                    task.time_slice -= 1;
                }
                if task.time_slice == 0 {
                    // Time slice expired, trigger reschedule
                    let cpu = get_cpu();
                    self.schedule(cpu);
                }
            }
        } else {
            let cpu = get_cpu();
            self.schedule(cpu);
        }
    }

    /// Schedule tasks on the CPU, saving the currently running task's state
    /// 
    /// This function is called by the timer interrupt handler. It saves the current
    /// task's state and switches to the next task.
    /// 
    /// # Arguments
    /// * `cpu` - The CPU architecture state
    pub fn schedule(&mut self, cpu: &mut Arch) {
        let cpu_id = cpu.get_cpuid();

        // Save current task state if there is one
        if let Some(current_task_id) = self.current_task_id[cpu_id] {
            if let Some(current_task) = self.ready_queue[cpu_id].iter_mut().find(|t| t.get_id() == current_task_id) {
                current_task.vcpu.store(cpu);
            }
        }

        if !self.ready_queue[cpu_id].is_empty() {
            self.run(cpu);
            arch_switch_to_user_space(cpu);
        }
        idle();
    }

    /// Schedule tasks on the CPU without current task (for initial startup)
    /// 
    /// This function is called at initial startup when there is no current task
    /// to save state for. It should only be used during system initialization.
    /// 
    /// # Arguments
    /// * `cpu` - The CPU architecture state
    pub fn schedule_initial(&mut self, cpu: &mut Arch) -> ! {
        let cpu_id = cpu.get_cpuid();

        let timer = get_kernel_timer();
        timer.stop(cpu_id);
        timer.set_interval_us(cpu_id, self.interval);

        // No current task state to save during initial startup

        if !self.ready_queue[cpu_id].is_empty() {
            self.run(cpu);
            timer.start(cpu_id);
            arch_switch_to_user_space(cpu);
        }
        // If the task queue is empty, go to idle
        timer.start(cpu_id);
        idle();
    }

    /* MUST NOT raise any exception in this function before the idle loop */
    pub fn start_scheduler(&mut self) {
        let cpu = get_cpu();
        let cpu_id = cpu.get_cpuid();
        let timer = get_kernel_timer();
        timer.stop(cpu_id);

        let trap_vector = get_trampoline_trap_vector();
        let trapframe = get_trampoline_trapframe(cpu_id);
        set_trapvector(trap_vector);
        set_trapframe(trapframe);
        // cpu.get_trapframe().set_trap_handler(get_user_trap_handler());
        let trapframe = cpu.get_trapframe();
        trapframe.set_trap_handler(get_user_trap_handler());
        trapframe.set_next_address_space(get_kernel_vm_manager().get_asid());

        /* Jump to trap handler immediately */
        timer.set_interval_us(cpu_id, 0);
        enable_interrupt();
        timer.start(cpu_id);
        idle();
    }

    pub fn get_current_task(&mut self, cpu_id: usize) -> Option<&mut Task> {
        match self.current_task_id[cpu_id] {
            Some(task_id) => self.ready_queue[cpu_id].iter_mut().find(|t| t.get_id() == task_id),
            None => None
        }
    }

    /// Returns a mutable reference to the task with the specified ID, if found.
    /// 
    /// This method searches across all task queues (ready, blocked, zombie) to find
    /// the task with the specified ID. This is needed for Waker integration.
    /// 
    /// # Arguments
    /// * `task_id` - The ID of the task to search for.
    /// 
    /// # Returns
    /// A mutable reference to the task if found, or None otherwise.
    pub fn get_task_by_id(&mut self, task_id: usize) -> Option<&mut Task> {
        // Search in ready queues
        for ready_queue in self.ready_queue.iter_mut() {
            if let Some(task) = ready_queue.iter_mut().find(|t| t.get_id() == task_id) {
                return Some(task);
            }
        }
        
        // Search in blocked queues
        for blocked_queue in self.blocked_queue.iter_mut() {
            if let Some(task) = blocked_queue.iter_mut().find(|t| t.get_id() == task_id) {
                return Some(task);
            }
        }
        
        // Search in zombie queues
        for zombie_queue in self.zombie_queue.iter_mut() {
            if let Some(task) = zombie_queue.iter_mut().find(|t| t.get_id() == task_id) {
                return Some(task);
            }
        }
        
        None
    }

    /// Move a task from blocked queue to ready queue when it's woken up
    /// 
    /// This method is called by Waker when a blocked task needs to be woken up.
    /// 
    /// # Arguments
    /// * `task_id` - The ID of the task to move to ready queue
    /// 
    /// # Returns
    /// true if the task was found and moved, false otherwise
    pub fn wake_task(&mut self, task_id: usize) -> bool {
        // crate::println!("Scheduler: Waking up task {}", task_id);
        // Search for the task in blocked queues
        for cpu_id in 0..self.blocked_queue.len() {
            if let Some(pos) = self.blocked_queue[cpu_id].iter().position(|t| t.get_id() == task_id) {
                if let Some(mut task) = self.blocked_queue[cpu_id].remove(pos) {
                    // Set task state to Running
                    task.state = TaskState::Running;
                    // crate::println!("Scheduler: Task {} waking up with PC: 0x{:x}", task_id, task.vcpu.get_pc());
                    // Move to ready queue
                    self.ready_queue[cpu_id].push_back(task);
                    // crate::println!("Scheduler: Woke up task {} and moved it to ready queue", task_id);
                    return true;
                }
            }
        }
        for cpu_id in 0..self.ready_queue.len() {
            if let Some(pos) = self.ready_queue[cpu_id].iter().position(|t| t.get_id() == task_id) {
                if let Some(mut task) = self.ready_queue[cpu_id].remove(pos) {
                    // Set task state to Running
                    task.state = TaskState::Running;
                    // crate::println!("Scheduler: Task {} waking up with PC: 0x{:x}", task_id, task.vcpu.get_pc());
                    // Move to ready queue
                    self.ready_queue[cpu_id].push_back(task);
                    // crate::println!("Scheduler: Woke up task {} and moved it to ready queue", task_id);
                    return true;
                }
            }
        }
        // If the task was not found in blocked or ready queues, return false
        false
    }

<<<<<<< HEAD
    pub fn block_task(&mut self, task_id: usize, blocked_type: BlockedType) -> Result<(), &'static str> {
        let task = self.get_task_by_id(task_id);
        if let Some(task) = task {
            task.state = TaskState::Blocked(blocked_type);
            Ok(())
        } else {
            Err("Task not found")
        }
=======
    /// Get IDs of all tasks across ready, blocked, and zombie queues
    ///
    /// This helper is used by subsystems (e.g., event broadcast) that need
    /// to target every task in the system without holding a mutable
    /// reference to the scheduler during delivery.
    pub fn get_all_task_ids(&self) -> alloc::vec::Vec<usize> {
        let mut ids = alloc::vec::Vec::new();
        // Ready tasks
        for q in &self.ready_queue {
            for t in q.iter() {
                ids.push(t.get_id());
            }
        }
        // Blocked tasks
        for q in &self.blocked_queue {
            for t in q.iter() {
                ids.push(t.get_id());
            }
        }
        // Zombie tasks
        for q in &self.zombie_queue {
            for t in q.iter() {
                ids.push(t.get_id());
            }
        }
        ids
>>>>>>> 1347ae16
    }
}

pub fn make_test_tasks() {
    println!("Making test tasks...");
    let sched = get_scheduler();
    let mut task0 = new_kernel_task("Task0".to_string(), 0, || {
        println!("Task0");
        let mut counter: usize = 0;
        loop {
            if counter % 500000 == 0 {
                print!("\nTask0: ");
            }
            if counter % 10000 == 0 {
                print!(".");
            }
            counter += 1;
            if counter >= 100000000 {
                break;
            }
        }
        println!("");
        println!("Task0: Done");
        idle();
    });
    task0.init();
    sched.add_task(task0, 0);

    let mut task1 = new_kernel_task("Task1".to_string(), 0, || {
        println!("Task1");
        let mut counter: usize = 0;
        loop {
            if counter % 500000 == 0 {
                print!("\nTask1: {} %", counter / 1000000);
            }
            counter += 1;
            if counter >= 100000000 {
                break;
            }
        }
        println!("\nTask1: 100 %");
        println!("Task1: Completed");
        idle();
    });
    task1.init();
    sched.add_task(task1, 0);

    let mut task2 = new_kernel_task("Task2".to_string(), 0, || {
        println!("Task2");
        /* Fizz Buzz */
        for i in 1..=1000000 {
            if i % 1000 > 0 {
                continue;
            }
            let c = i / 1000;
            if c % 15 == 0 {
                println!("FizzBuzz");
            } else if c % 3 == 0 {
                println!("Fizz");
            } else if c % 5 == 0 {
                println!("Buzz");
            } else {
                println!("{}", c);
            }
        }
        println!("Task2: Done");
        idle();
    });
    task2.init();
    sched.add_task(task2, 0);
}

// late_initcall!(make_test_tasks);

#[cfg(test)]
mod tests {
    use crate::task::TaskType;

    use super::*;

    #[test_case]
    fn test_add_task() {
        let mut scheduler = Scheduler::new();
        let task = Task::new("TestTask".to_string(), 1, TaskType::Kernel);
        scheduler.add_task(task, 0);
        assert_eq!(scheduler.ready_queue[0].len(), 1);
    }
}<|MERGE_RESOLUTION|>--- conflicted
+++ resolved
@@ -372,7 +372,6 @@
         false
     }
 
-<<<<<<< HEAD
     pub fn block_task(&mut self, task_id: usize, blocked_type: BlockedType) -> Result<(), &'static str> {
         let task = self.get_task_by_id(task_id);
         if let Some(task) = task {
@@ -381,7 +380,8 @@
         } else {
             Err("Task not found")
         }
-=======
+    }
+    
     /// Get IDs of all tasks across ready, blocked, and zombie queues
     ///
     /// This helper is used by subsystems (e.g., event broadcast) that need
@@ -408,7 +408,6 @@
             }
         }
         ids
->>>>>>> 1347ae16
     }
 }
 
