--- conflicted
+++ resolved
@@ -471,11 +471,7 @@
             is_shared: false, // Default to not shared for task-allocated pages
             owner: None,
         };
-<<<<<<< HEAD
-        self.vm_manager.add_memory_map(mmap)?;
-=======
         self.vm_manager.add_memory_map(mmap.clone()).map_err(|e| panic!("Failed to add memory map: {}", e))?;
->>>>>>> 7d304ed3
 
         for i in 0..num_of_pages {
             let page = unsafe { Box::from_raw(pages.wrapping_add(i)) };
@@ -897,11 +893,7 @@
                             owner: mmap.owner.clone(),
                         };
                         // Add the shared memory map directly to the child task
-<<<<<<< HEAD
-                        child.vm_manager.add_memory_map_unchecked(shared_mmap)
-=======
                         child.vm_manager.add_memory_map(shared_mmap.clone())
->>>>>>> 7d304ed3
                             .map_err(|_| "Failed to add shared memory map to child task")?;
 
                         // TODO: Add logic to determine if the memory map is a trampoline
@@ -1470,11 +1462,7 @@
         };
         
         // Add shared memory map to parent
-<<<<<<< HEAD
-        parent_task.vm_manager.add_memory_map_unchecked(shared_mmap).unwrap();
-=======
         parent_task.vm_manager.add_memory_map(shared_mmap.clone()).unwrap();
->>>>>>> 7d304ed3
         
         // Write test data to shared memory
         let test_data: [u8; 8] = [0xAA, 0xBB, 0xCC, 0xDD, 0xEE, 0xFF, 0x11, 0x22];
