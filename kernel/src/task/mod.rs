--- conflicted
+++ resolved
@@ -10,11 +10,8 @@
 use alloc::{boxed::Box, string::{String, ToString}, vec::Vec};
 use spin::Mutex;
 
-<<<<<<< HEAD
 use crate::{arch::{get_cpu, vcpu::Vcpu}, environment::{DEAFAULT_MAX_TASK_DATA_SIZE, DEAFAULT_MAX_TASK_STACK_SIZE, DEAFAULT_MAX_TASK_TEXT_SIZE, KERNEL_VM_STACK_END, PAGE_SIZE}, fs::{File, FileHandle}, mem::page::{allocate_raw_pages, free_boxed_page, Page}, println, sched::scheduler::get_scheduler, vm::{manager::VirtualMemoryManager, user_kernel_vm_init, user_vm_init, vmem::{MemoryArea, VirtualMemoryMap, VirtualMemoryPermission, VirtualMemoryRegion}}};
-=======
-use crate::{abi::{scarlet::ScarletAbi, AbiModule}, arch::{get_cpu, vcpu::Vcpu}, environment::{DEAFAULT_MAX_TASK_DATA_SIZE, DEAFAULT_MAX_TASK_STACK_SIZE, DEAFAULT_MAX_TASK_TEXT_SIZE, KERNEL_VM_STACK_END, PAGE_SIZE}, mem::page::{allocate_raw_pages, free_boxed_page, Page}, println, sched::scheduler::get_scheduler, vm::{manager::VirtualMemoryManager, user_kernel_vm_init, user_vm_init, vmem::{MemoryArea, VirtualMemoryMap, VirtualMemoryPermission, VirtualMemoryRegion}}};
->>>>>>> 3cbaee67
+use crate::abi::{scarlet::ScarletAbi, AbiModule};
 
 const NUM_OF_FDS: usize = 256;
 
@@ -58,14 +55,13 @@
     children: Vec<usize>,          /* List of child task IDs */
     exit_status: Option<i32>,      /* Exit code (for monitoring child task termination) */
 
-<<<<<<< HEAD
+    /// Dynamic ABI
+    pub abi: Option<Box<dyn AbiModule>>,
+
     // File descriptors (File) table
     fd_table: Vec<usize>,
     files: [Option<File>; 256],
-=======
-    /// Dynamic ABI
-    pub abi: Option<Box<dyn AbiModule>>,
->>>>>>> 3cbaee67
+
 }
 
 #[derive(Debug, Clone)]
@@ -102,12 +98,9 @@
             parent_id: None,
             children: Vec::new(),
             exit_status: None,
-<<<<<<< HEAD
+            abi: Some(Box::new(ScarletAbi::default())), // Default ABI
             fd_table: Vec::new(),
             files: [ const { None }; NUM_OF_FDS],
-=======
-            abi: Some(Box::new(ScarletAbi::default())) // Default ABI
->>>>>>> 3cbaee67
         };
         
         for i in (0..NUM_OF_FDS).rev() {
