//! Task module.
//!
//! The task module defines the structure and behavior of tasks in the system.

pub mod syscall;
pub mod elf_loader;

extern crate alloc;

use alloc::{boxed::Box, string::{String, ToString}, sync::Arc, vec::Vec};
use spin::Mutex;

use crate::{arch::{get_cpu, vcpu::Vcpu, vm::alloc_virtual_address_space}, environment::{DEAFAULT_MAX_TASK_DATA_SIZE, DEAFAULT_MAX_TASK_STACK_SIZE, DEAFAULT_MAX_TASK_TEXT_SIZE, KERNEL_VM_STACK_END, PAGE_SIZE}, fs::{File, VfsManager}, mem::page::{allocate_raw_pages, free_boxed_page, Page}, sched::scheduler::get_scheduler, vm::{manager::VirtualMemoryManager, user_kernel_vm_init, user_vm_init, vmem::{MemoryArea, VirtualMemoryMap, VirtualMemoryRegion}}};
use crate::abi::{scarlet::ScarletAbi, AbiModule};

/// The maximum number of file descriptors a task can have.
/// This value is set to 256 as a reasonable default for most use cases,
/// balancing resource usage and typical application needs. Adjust if necessary.
const NUM_OF_FDS: usize = 256;

#[derive(Debug, PartialEq, Clone, Copy)]
pub enum TaskState {
    NotInitialized,
    Ready,
    Running,
    Blocked,
    Zombie,
    Terminated,
}

#[derive(Debug, PartialEq, Clone, Copy)]
pub enum TaskType {
    Kernel,
    User,
}

pub struct Task {
    id: usize,
    pub name: String,
    pub priority: u32,
    pub vcpu: Vcpu,
    pub state: TaskState,
    pub task_type: TaskType,
    pub entry: usize,
    pub brk: Option<usize>, /* Program break (NOT work in Kernel task) */
    pub stack_size: usize, /* Size of the stack in bytes */
    pub data_size: usize, /* Size of the data segment in bytes (page unit) (NOT work in Kernel task) */
    pub text_size: usize, /* Size of the text segment in bytes (NOT work in Kernel task) */
    pub max_stack_size: usize, /* Maximum size of the stack in bytes */
    pub max_data_size: usize, /* Maximum size of the data segment in bytes */
    pub max_text_size: usize, /* Maximum size of the text segment in bytes */
    pub vm_manager: VirtualMemoryManager,
    /// Managed pages
    /// 
    /// Managed pages are freed automatically when the task is terminated.
    pub managed_pages: Vec<ManagedPage>,
    parent_id: Option<usize>,      /* Parent task ID */
    children: Vec<usize>,          /* List of child task IDs */
    exit_status: Option<i32>,      /* Exit code (for monitoring child task termination) */

    /// Dynamic ABI
    pub abi: Option<Arc<dyn AbiModule>>,

    // File descriptors (File) table
    fd_table: Vec<usize>,
    files: [Option<File>; 256],
    // Current working directory
    pub cwd: Option<String>,

    /// Virtual File System Manager
    /// 
    /// Each task can have its own isolated VfsManager instance for containerization
    /// and namespace isolation. The VfsManager provides:
    /// 
    /// - **Filesystem Isolation**: Independent mount point namespaces allowing
    ///   complete filesystem isolation between tasks or containers
    /// - **Selective Sharing**: Arc-based filesystem object sharing enables
    ///   controlled resource sharing while maintaining namespace independence
    /// - **Bind Mount Support**: Advanced bind mount capabilities for flexible
    ///   directory mapping and container orchestration scenarios
    /// - **Security**: Path normalization and validation preventing directory
    ///   traversal attacks and unauthorized filesystem access
    /// 
    /// # Usage Patterns
    /// 
    /// - `None`: Task uses global filesystem namespace (traditional Unix-like behavior)
    /// - `Some(Arc<VfsManager>)`: Task has isolated filesystem namespace (container-like behavior)
    /// 
    /// # Thread Safety
    /// 
    /// VfsManager is thread-safe and can be shared between tasks using Arc.
    /// All internal operations use RwLock for concurrent access protection.
    pub vfs: Option<Arc<VfsManager>>,
}

#[derive(Debug, Clone)]
pub struct ManagedPage {
    pub vaddr: usize,
    pub page: Box<Page>,
}

pub enum CloneFlagsDef {
    Vm      = 0b00000001, // Clone the VM
    Fs      = 0b00000010, // Clone the filesystem
    Files   = 0b00000100, // Clone the file descriptors
}

#[derive(Debug, Clone, Copy)]
pub struct CloneFlags {
    raw: u64,
}

impl CloneFlags {
    pub fn new() -> Self {
        CloneFlags { raw: 0 }
    }

    pub fn from_raw(raw: u64) -> Self {
        CloneFlags { raw }
    }

    pub fn set(&mut self, flag: CloneFlagsDef) {
        self.raw |= flag as u64;
    }

    pub fn clear(&mut self, flag: CloneFlagsDef) {
        self.raw &= !(flag as u64);
    }

    pub fn is_set(&self, flag: CloneFlagsDef) -> bool {
        (self.raw & (flag as u64)) != 0
    }

    pub fn get_raw(&self) -> u64 {
        self.raw
    }
}

impl Default for CloneFlags {
    fn default() -> Self {
        let raw = CloneFlagsDef::Fs as u64 | CloneFlagsDef::Files as u64;
        CloneFlags { raw }
    }
}

static TASK_ID: Mutex<usize> = Mutex::new(1);

impl Task {
    pub fn new(name: String, priority: u32, task_type: TaskType) -> Self {
        let mut taskid = TASK_ID.lock();
        let mut task = Task {
            id: *taskid,
            name,
            priority,
            vcpu: Vcpu::new(match task_type {
                TaskType::Kernel => crate::arch::vcpu::Mode::Kernel,
                TaskType::User => crate::arch::vcpu::Mode::User,
            }),
            state: TaskState::NotInitialized,
            task_type,
            entry: 0,
            brk: None,
            stack_size: 0,
            data_size: 0,
            text_size: 0,
            max_stack_size: DEAFAULT_MAX_TASK_STACK_SIZE,
            max_data_size: DEAFAULT_MAX_TASK_DATA_SIZE,
            max_text_size: DEAFAULT_MAX_TASK_TEXT_SIZE,
            vm_manager: VirtualMemoryManager::new(),
            managed_pages: Vec::new(),
            parent_id: None,
            children: Vec::new(),
            exit_status: None,
            abi: Some(Arc::new(ScarletAbi::default())), // Default ABI
            fd_table: Vec::new(),
            files: [ const { None }; NUM_OF_FDS],
            cwd: None,
            vfs: None,
        };
        
        for i in (0..NUM_OF_FDS).rev() {
            task.fd_table.push(i);
        }

        *taskid += 1;
        task
    }
    
    pub fn init(&mut self) {
        match self.task_type {
            TaskType::Kernel => {
                user_kernel_vm_init(self);
                /* Set sp to the top of the kernel stack */
                self.vcpu.set_sp(KERNEL_VM_STACK_END + 1);

            },
            TaskType::User => { 
                user_vm_init(self);
                /* Set sp to the top of the user stack */
                self.vcpu.set_sp(0xffff_ffff_ffff_f000);
            }
        }
        
        /* Set the task state to Ready */
        self.state = TaskState::Ready;
    }

    pub fn get_id(&self) -> usize {
        self.id
    }

    /// Set the task state
    /// 
    /// # Arguments
    /// * `state` - The new task state
    /// 
    pub fn set_state(&mut self, state: TaskState) {
        self.state = state;
    }

    /// Get the task state
    /// 
    /// # Returns
    /// The task state
    /// 
    pub fn get_state(&self) -> TaskState {
        self.state
    }

   /// Get the size of the task.
   /// 
   /// # Returns
   /// The size of the task in bytes.
    pub fn get_size(&self) -> usize {
        self.stack_size + self.text_size + self.data_size
    }

    /// Get the program break (NOT work in Kernel task)
    /// 
    /// # Returns
    /// The program break address
    pub fn get_brk(&self) -> usize {
        if self.brk.is_none() {
            return self.text_size + self.data_size;
        }
        self.brk.unwrap()
    }

    /// Set the program break (NOT work in Kernel task)
    /// 
    /// # Arguments
    /// * `brk` - The new program break address
    /// 
    /// # Returns
    /// If successful, returns Ok(()), otherwise returns an error.
    pub fn set_brk(&mut self, brk: usize) -> Result<(), &'static str> {
        // println!("New brk: {:#x}", brk);
        if brk < self.text_size {
            return Err("Invalid address");
        }
        let prev_brk = self.get_brk();
        if brk < prev_brk {
            /* Free pages */
            /* Round address to the page boundary */
            let prev_addr = (prev_brk + PAGE_SIZE - 1) & !(PAGE_SIZE - 1);
            let addr = (brk + PAGE_SIZE - 1) & !(PAGE_SIZE - 1);
            let num_of_pages = (prev_addr - addr) / PAGE_SIZE;
            self.free_data_pages(addr, num_of_pages);            
        } else if brk > prev_brk {
            /* Allocate pages */
            /* Round address to the page boundary */
            let prev_addr = (prev_brk + PAGE_SIZE - 1) & !(PAGE_SIZE - 1);
            let addr = (brk + PAGE_SIZE - 1) & !(PAGE_SIZE - 1);
            let num_of_pages = (addr - prev_addr) / PAGE_SIZE;

            if num_of_pages > 0 {
                match self.vm_manager.search_memory_map(prev_addr) {
                    Some(_) => {},
                    None => {
                        match self.allocate_data_pages(prev_addr, num_of_pages) {
                            Ok(_) => {},
                            Err(_) => return Err("Failed to allocate pages"),
                        }
                    },
                }
            }
        }
        self.brk = Some(brk);
        Ok(())
    }

    /// Allocate pages for the task.
    /// 
    /// # Arguments
    /// * `vaddr` - The virtual address to allocate pages (NOTE: The address must be page aligned)
    /// * `num_of_pages` - The number of pages to allocate
    /// * `segment` - The segment type to allocate pages
    /// 
    /// # Returns
    /// The memory map of the allocated pages, if successful.
    /// 
    /// # Errors
    /// If the address is not page aligned, or if the pages cannot be allocated.
    /// 
    /// # Note
    /// This function don't increment the size of the task.
    /// You must increment the size of the task manually.
    /// 
    pub fn allocate_pages(&mut self, vaddr: usize, num_of_pages: usize, permissions: usize) -> Result<VirtualMemoryMap, &'static str> {

        if vaddr % PAGE_SIZE != 0 {
            return Err("Address is not page aligned");
        }
        
        let pages = allocate_raw_pages(num_of_pages);
        let size = num_of_pages * PAGE_SIZE;
        let paddr = pages as usize;
        let mmap = VirtualMemoryMap {
            pmarea: MemoryArea {
                start: paddr,
                end: paddr + size - 1,
            },
            vmarea: MemoryArea {
                start: vaddr,
                end: vaddr + size - 1,
            },
            permissions,
            is_shared: false, // Default to not shared for task-allocated pages
        };
        self.vm_manager.add_memory_map(mmap).map_err(|e| panic!("Failed to add memory map: {}", e))?;

        for i in 0..num_of_pages {
            let page = unsafe { Box::from_raw(pages.wrapping_add(i)) };
            let vaddr = mmap.vmarea.start + i * PAGE_SIZE;
            self.add_managed_page(ManagedPage {
                vaddr,
                page
            });
        }


        Ok(mmap)
    }

    /// Free pages for the task.
    /// 
    /// # Arguments
    /// * `vaddr` - The virtual address to free pages (NOTE: The address must be page aligned)
    /// * `num_of_pages` - The number of pages to free
    pub fn free_pages(&mut self, vaddr: usize, num_of_pages: usize) {
        let page = vaddr / PAGE_SIZE;
        for p in 0..num_of_pages {
            let vaddr = (page + p) * PAGE_SIZE;
            match self.vm_manager.search_memory_map_idx(vaddr) {
                Some(idx) => {
                    let mmap = self.vm_manager.remove_memory_map(idx).unwrap();
                    if p == 0 && mmap.vmarea.start < vaddr {
                        /* Re add the first part of the memory map */
                        let size = vaddr - mmap.vmarea.start;
                        let paddr = mmap.pmarea.start;
                        let mmap1 = VirtualMemoryMap {
                            pmarea: MemoryArea {
                                start: paddr,
                                end: paddr + size - 1,
                            },
                            vmarea: MemoryArea {
                                start: mmap.vmarea.start,
                                end: vaddr - 1,
                            },
                            permissions: mmap.permissions,
                            is_shared: mmap.is_shared,
                        };
                        self.vm_manager.add_memory_map(mmap1)
                            .map_err(|e| panic!("Failed to add memory map: {}", e)).unwrap();
                        // println!("Removed map : {:#x} - {:#x}", mmap.vmarea.start, mmap.vmarea.end);
                        // println!("Re added map: {:#x} - {:#x}", mmap1.vmarea.start, mmap1.vmarea.end);
                    }
                    if p == num_of_pages - 1 && mmap.vmarea.end > vaddr + PAGE_SIZE - 1 {
                        /* Re add the second part of the memory map */
                        let size = mmap.vmarea.end - (vaddr + PAGE_SIZE) + 1;
                        let paddr = mmap.pmarea.start + (vaddr + PAGE_SIZE - mmap.vmarea.start);
                        let mmap2 = VirtualMemoryMap {
                            pmarea: MemoryArea {
                                start: paddr,
                                end: paddr + size - 1,
                            },
                            vmarea: MemoryArea {
                                start: vaddr + PAGE_SIZE,
                                end: mmap.vmarea.end,
                            },
                            permissions: mmap.permissions,
                            is_shared: mmap.is_shared,
                        };
                        self.vm_manager.add_memory_map(mmap2)
                            .map_err(|e| panic!("Failed to add memory map: {}", e)).unwrap();
                        // println!("Removed map : {:#x} - {:#x}", mmap.vmarea.start, mmap.vmarea.end);
                        // println!("Re added map: {:#x} - {:#x}", mmap2.vmarea.start, mmap2.vmarea.end);
                    }
                    // let offset = vaddr - mmap.vmarea.start;
                    // free_raw_pages((mmap.pmarea.start + offset) as *mut Page, 1);

                    if let Some(free_page) = self.remove_managed_page(vaddr) {
                        free_boxed_page(free_page);
                    }
                    
                    // println!("Freed pages : {:#x} - {:#x}", vaddr, vaddr + PAGE_SIZE - 1);
                },
                None => {},
            }
        }
        /* Unmap pages */
        let root_pagetable = self.vm_manager.get_root_page_table().unwrap();
        for p in 0..num_of_pages {
            let vaddr = (page + p) * PAGE_SIZE;
            root_pagetable.unmap(vaddr);
        }
    }

    /// Allocate text pages for the task. And increment the size of the task.
    ///
    /// # Arguments
    /// * `vaddr` - The virtual address to allocate pages (NOTE: The address must be page aligned)
    /// * `num_of_pages` - The number of pages to allocate
    /// 
    /// # Returns
    /// The memory map of the allocated pages, if successful.
    /// 
    /// # Errors
    /// If the address is not page aligned, or if the pages cannot be allocated.
    /// 
    pub fn allocate_text_pages(&mut self, vaddr: usize, num_of_pages: usize) -> Result<VirtualMemoryMap, &'static str> {
        let permissions = VirtualMemoryRegion::Text.default_permissions();
        let res = self.allocate_pages(vaddr, num_of_pages, permissions);   
        if res.is_ok() {
            self.text_size += num_of_pages * PAGE_SIZE;
        }
        res
    }

    /// Free text pages for the task. And decrement the size of the task.
    /// 
    /// # Arguments
    /// * `vaddr` - The virtual address to free pages (NOTE: The address must be page aligned)
    /// * `num_of_pages` - The number of pages to free
    /// 
    pub fn free_text_pages(&mut self, vaddr: usize, num_of_pages: usize) {
        self.free_pages(vaddr, num_of_pages);
        self.text_size -= num_of_pages * PAGE_SIZE;
    }

    /// Allocate stack pages for the task. And increment the size of the task.
    ///
    /// # Arguments
    /// * `vaddr` - The virtual address to allocate pages (NOTE: The address must be page aligned)
    /// * `num_of_pages` - The number of pages to allocate
    /// 
    /// # Returns
    /// The memory map of the allocated pages, if successful.
    /// 
    /// # Errors
    /// If the address is not page aligned, or if the pages cannot be allocated.
    /// 
    pub fn allocate_stack_pages(&mut self, vaddr: usize, num_of_pages: usize) -> Result<VirtualMemoryMap, &'static str> {
        let permissions = VirtualMemoryRegion::Stack.default_permissions();
        let res = self.allocate_pages(vaddr, num_of_pages, permissions)?;
        self.stack_size += num_of_pages * PAGE_SIZE;
        Ok(res)
    }

    /// Free stack pages for the task. And decrement the size of the task.
    /// 
    /// # Arguments
    /// * `vaddr` - The virtual address to free pages (NOTE: The address must be page aligned)
    /// * `num_of_pages` - The number of pages to free
    /// 
    pub fn free_stack_pages(&mut self, vaddr: usize, num_of_pages: usize) {
        self.free_pages(vaddr, num_of_pages);
        self.stack_size -= num_of_pages * PAGE_SIZE;
    }

    /// Allocate data pages for the task. And increment the size of the task.
    ///
    /// # Arguments
    /// * `vaddr` - The virtual address to allocate pages (NOTE: The address must be page aligned)
    /// * `num_of_pages` - The number of pages to allocate
    /// 
    /// # Returns
    /// The memory map of the allocated pages, if successful.
    /// 
    /// # Errors
    /// If the address is not page aligned, or if the pages cannot be allocated.
    /// 
    pub fn allocate_data_pages(&mut self, vaddr: usize, num_of_pages: usize) -> Result<VirtualMemoryMap, &'static str> {
        let permissions = VirtualMemoryRegion::Data.default_permissions();
        let res = self.allocate_pages(vaddr, num_of_pages, permissions)?;
        self.data_size += num_of_pages * PAGE_SIZE;
        Ok(res)
    }

    /// Free data pages for the task. And decrement the size of the task.
    /// 
    /// # Arguments
    /// * `vaddr` - The virtual address to free pages (NOTE: The address must be page aligned)
    /// * `num_of_pages` - The number of pages to free
    /// 
    pub fn free_data_pages(&mut self, vaddr: usize, num_of_pages: usize) {
        self.free_pages(vaddr, num_of_pages);
        self.data_size -= num_of_pages * PAGE_SIZE;
    }

    /// Allocate guard pages for the task.
    /// 
    /// # Arguments
    /// * `vaddr` - The virtual address to allocate pages (NOTE: The address must be page aligned)
    /// * `num_of_pages` - The number of pages to allocate
    /// 
    /// # Returns
    /// The memory map of the allocated pages, if successful.
    /// 
    /// # Errors
    /// If the address is not page aligned, or if the pages cannot be allocated.
    /// 
    /// # Note
    /// Gurad pages are not allocated in the physical memory space.
    /// This function only maps the pages to the virtual memory space.
    /// 
    pub fn allocate_guard_pages(&mut self, vaddr: usize, num_of_pages: usize) -> Result<VirtualMemoryMap, &'static str> {
        let permissions = VirtualMemoryRegion::Guard.default_permissions();
        let mmap = VirtualMemoryMap {
            pmarea: MemoryArea {
                start: 0,
                end: 0,
            },
            vmarea: MemoryArea {
                start: vaddr,
                end: vaddr + num_of_pages * PAGE_SIZE - 1,
            },
            permissions,
            is_shared: VirtualMemoryRegion::Guard.is_shareable(), // Guard pages can be shared
        };
        Ok(mmap)
    }

    /// Add pages to the task
    /// 
    /// # Arguments
    /// * `pages` - The managed page to add
    /// 
    /// # Note
    /// Pages added as ManagedPage of the Task will be automatically freed when the Task is terminated.
    /// So, you must not free them by calling free_raw_pages/free_boxed_pages manually.
    /// 
    pub fn add_managed_page(&mut self, pages: ManagedPage) {
        self.managed_pages.push(pages);
    }

    /// Get managed page
    /// 
    /// # Arguments
    /// * `vaddr` - The virtual address of the page
    /// 
    /// # Returns
    /// The managed page if found, otherwise None
    /// 
    fn get_managed_page(&self, vaddr: usize) -> Option<&ManagedPage> {
        for page in &self.managed_pages {
            if page.vaddr == vaddr {
                return Some(page);
            }
        }
        None
    }

    /// Remove managed page
    /// 
    /// # Arguments
    /// * `vaddr` - The virtual address of the page
    /// 
    /// # Returns
    /// The removed managed page if found, otherwise None
    /// 
    fn remove_managed_page(&mut self, vaddr: usize) -> Option<Box<Page>> {
        for i in 0..self.managed_pages.len() {
            if self.managed_pages[i].vaddr == vaddr {
                let page = self.managed_pages.remove(i);
                return Some(page.page);
            }
        }
        None
    }


    // Set the entry point
    pub fn set_entry_point(&mut self, entry: usize) {
        self.vcpu.set_pc(entry as u64);
    }

    /// Get the parent ID
    ///
    /// # Returns
    /// The parent task ID, or None if there is no parent
    pub fn get_parent_id(&self) -> Option<usize> {
        self.parent_id
    }
    
    /// Set the parent task
    ///
    /// # Arguments
    /// * `parent_id` - The ID of the parent task
    pub fn set_parent_id(&mut self, parent_id: usize) {
        self.parent_id = Some(parent_id);
    }
    
    /// Add a child task
    ///
    /// # Arguments
    /// * `child_id` - The ID of the child task
    pub fn add_child(&mut self, child_id: usize) {
        if !self.children.contains(&child_id) {
            self.children.push(child_id);
        }
    }
    
    /// Remove a child task
    ///
    /// # Arguments
    /// * `child_id` - The ID of the child task to remove
    ///
    /// # Returns
    /// true if the removal was successful, false if the child task was not found
    pub fn remove_child(&mut self, child_id: usize) -> bool {
        if let Some(pos) = self.children.iter().position(|&id| id == child_id) {
            self.children.remove(pos);
            true
        } else {
            false
        }
    }
    
    /// Get the list of child tasks
    ///
    /// # Returns
    /// A vector of child task IDs
    pub fn get_children(&self) -> &Vec<usize> {
        &self.children
    }
    
    /// Set the exit status
    ///
    /// # Arguments
    /// * `status` - The exit status
    pub fn set_exit_status(&mut self, status: i32) {
        self.exit_status = Some(status);
    }
    
    /// Get the exit status
    ///
    /// # Returns
    /// The exit status, or None if not set
    pub fn get_exit_status(&self) -> Option<i32> {
        self.exit_status
    }

    /// Get the file descriptor table
    /// 
    /// # Returns
    /// A reference to the file descriptor table
    /// 
    pub fn get_fd_table(&self) -> &Vec<usize> {
        &self.fd_table
    }

    /// Get the file at the specified index
    /// 
    /// # Arguments
    /// * `index` - The index of the file
    /// 
    /// # Returns
    /// The file at the specified index, or None if not found
    /// 
    pub fn get_file(&self, index: usize) -> Option<&File> {
        if index < NUM_OF_FDS {
            self.files[index].as_ref()
        } else {
            None
        }
    }

    /// Get the mutable file at the specified file descriptor
    /// 
    /// # Arguments
    /// * `fd` - The file descriptor of the file
    /// 
    /// # Returns
    /// The mutable file at the specified file descriptor, or None if not found
    /// 
    pub fn get_mut_file(&mut self, fd: usize) -> Option<&mut File> {
        if fd < NUM_OF_FDS {
            self.files[fd].as_mut()
        } else {
            None
        }
    }

    /// Set the file at the specified file descriptor
    /// 
    /// # Arguments
    /// * `fd` - The file descriptor of the file
    /// * `file` - The file to set
    /// 
    /// # Returns
    /// The result of setting the file, which is Ok(()) if successful or an error message if not.
    /// 
    pub fn set_file(&mut self, fd: usize, file: File) -> Result<(), &'static str> {
        if fd < NUM_OF_FDS {
            self.files[fd] = Some(file);
            Ok(())
        } else {
            Err("Index out of bounds")
        }
    }

    /// Add a file to the task
    /// 
    /// # Arguments
    /// * `file` - The file handle to add
    /// 
    /// # Returns
    /// The file descriptor of the file, or an error message if the file descriptor table is full
    /// 
    pub fn add_file(&mut self, file: File) -> Result<usize, &'static str> {
        if let Some(fd) = self.allocate_fd() {
            self.files[fd] = Some(file);
            Ok(fd)
        } else {
            Err("File descriptor table is full")
        }
    }

    /// Remove a file from the task
    /// 
    /// # Arguments
    /// * `fd` - The file descriptor to remove
    /// 
    /// # Returns
    /// The result of removing the file, which is Ok(()) if successful or an error message if not.
    /// 
    pub fn remove_file(&mut self, fd: usize) -> Result<(), &'static str> {
        if fd < NUM_OF_FDS {
            if self.files[fd].is_none() {
                return Err("File descriptor is already empty");
            }
            self.files[fd] = None;
            self.fd_table.push(fd);
            Ok(())
        } else {
            Err("File descriptor out of bounds")
        }
    }

    /// Allocate a file descriptor
    /// 
    /// # Returns
    /// The allocated file descriptor, or None if no file descriptors are available
    /// 
    fn allocate_fd(&mut self) -> Option<usize> {
        if let Some(fd) = self.fd_table.pop() {
            Some(fd)
        } else {
            None
        }
    }



    /// Clone this task, creating a near-identical copy
    /// 
    /// # Arguments
    /// 
    /// # Returns
    /// The cloned task
    /// 
    /// # Errors 
    /// If the task cannot be cloned, an error is returned.
    ///
    pub fn clone_task(&mut self, flags: CloneFlags) -> Result<Task, &'static str> {
        // Create a new task (but don't call init() yet)
        let mut child = Task::new(
            self.name.clone(),
            self.priority,
            self.task_type
        );
        
        // First, set up the virtual memory manager with the same ASID allocation
        match self.task_type {
            TaskType::Kernel => {
                // For kernel tasks, we need to call init to set up the kernel VM
                child.init();
            },
            TaskType::User => {
                if !flags.is_set(CloneFlagsDef::Vm) {
                    // For user tasks, manually set up VM without calling init()
                    // to avoid creating new stack that would overwrite parent's stack content
                    let asid = alloc_virtual_address_space();
                    child.vm_manager.set_asid(asid);
                }
            }
        }
        
        if !flags.is_set(CloneFlagsDef::Vm) {
            // Copy or share memory maps from parent to child
            for mmap in self.vm_manager.get_memmap() {
                let num_pages = (mmap.vmarea.end - mmap.vmarea.start + 1 + PAGE_SIZE - 1) / PAGE_SIZE;
                let vaddr = mmap.vmarea.start;
                
                if num_pages > 0 {
                    if mmap.is_shared {
                        // Shared memory regions: just reference the same physical pages
                        let shared_mmap = VirtualMemoryMap {
                            pmarea: mmap.pmarea, // Same physical memory
                            vmarea: mmap.vmarea, // Same virtual addresses
                            permissions: mmap.permissions,
                            is_shared: true,
                        };
                        // Add the shared memory map directly to the child task
                        child.vm_manager.add_memory_map(shared_mmap)
                            .map_err(|_| "Failed to add shared memory map to child task")?;

                        // TODO: Add logic to determine if the memory map is a trampoline
                        // If the memory map is the trampoline, pre-map it
                        if mmap.vmarea.start == 0xffff_ffff_ffff_f000 {
                            // Pre-map the trampoline page
                            let root_pagetable = child.vm_manager.get_root_page_table().unwrap();
                            root_pagetable.map_memory_area(child.vm_manager.get_asid(), shared_mmap)?;
                        }

                    } else {
                        // Private memory regions: allocate new pages and copy contents
                        let permissions = mmap.permissions;
                        let pages = allocate_raw_pages(num_pages);
                        let size = num_pages * PAGE_SIZE;
                        let paddr = pages as usize;
                        let new_mmap = VirtualMemoryMap {
                            pmarea: MemoryArea {
                                start: paddr,
                                end: paddr + (size - 1),
                            },
                            vmarea: MemoryArea {
                                start: vaddr,
                                end: vaddr + (size - 1),
                            },
                            permissions,
                            is_shared: false,
                        };
                        
                        // Copy the contents of the original memory (including stack contents)
                        for i in 0..num_pages {
                            let src_page_addr = mmap.pmarea.start + i * PAGE_SIZE;
                            let dst_page_addr = new_mmap.pmarea.start + i * PAGE_SIZE;
                            unsafe {
                                core::ptr::copy_nonoverlapping(
                                    src_page_addr as *const u8,
                                    dst_page_addr as *mut u8,
                                    PAGE_SIZE
                                );
                            }
                            // Manage the new pages in the child task
                            child.add_managed_page(ManagedPage {
                                vaddr: new_mmap.vmarea.start + i * PAGE_SIZE,
                                page: unsafe { Box::from_raw(pages.wrapping_add(i)) },
                            });
                        }
                        // Add the new memory map to the child task
                        child.vm_manager.add_memory_map(new_mmap)
                            .map_err(|_| "Failed to add memory map to child task")?;
                    }
                }
            }
        }

        // Copy register states
        child.vcpu.regs = self.vcpu.regs.clone();
        
        // Copy state such as data size
        child.stack_size = self.stack_size;
        child.data_size = self.data_size;
        child.text_size = self.text_size;
        child.max_stack_size = self.max_stack_size;
        child.max_data_size = self.max_data_size;
        child.max_text_size = self.max_text_size;
        
        // Set the same entry point and PC
        child.entry = self.entry;
        child.vcpu.set_pc(self.vcpu.get_pc());

        if flags.is_set(CloneFlagsDef::Files) {
            // Copy file descriptors
            child.fd_table = self.fd_table.clone();
            child.files = self.files.clone();
        }
<<<<<<< HEAD

        // Copy the ABI
        if let Some(abi) = &self.abi {
            child.abi = Some(abi.clone());
        } else {
            child.abi = None;
        }

        // Copy the current working directory
        child.cwd = self.cwd.clone();
=======
>>>>>>> 8483eb18
        
        if flags.is_set(CloneFlagsDef::Fs) {
            // Clone the filesystem manager
            if let Some(vfs) = &self.vfs {
                child.vfs = Some(vfs.clone());
                // Copy the current working directory
                child.cwd = self.cwd.clone();
            } else {
                child.vfs = None;
                child.cwd = None; // No filesystem manager, no current working directory
            }
        }

        // Set the state to Ready
        child.state = self.state;

        // Set parent-child relationship
        child.set_parent_id(self.id);
        self.add_child(child.get_id());

        Ok(child)
    }

    /// Exit the task
    /// 
    /// # Arguments
    /// * `status` - The exit status
    /// 
    pub fn exit(&mut self, status: i32) {
        match self.parent_id {
            Some(parent_id) => {
                if get_scheduler().get_task_by_id(parent_id).is_none() {
                    self.state = TaskState::Terminated;
                    return;
                }
                /* Set the exit status */
                self.set_exit_status(status);
                self.state = TaskState::Zombie;
            },
            None => {
                /* If the task has no parent, it is terminated */
                self.state = TaskState::Terminated;
            }
        }
    }

    /// Wait for a child task to exit and collect its status
    /// 
    /// # Arguments
    /// * `child_id` - The ID of the child task to wait for
    /// 
    /// # Returns
    /// The exit status of the child task, or an error if the child is not found or not in Zombie state
    pub fn wait(&mut self, child_id: usize) -> Result<i32, WaitError> {
        if !self.children.contains(&child_id) {
            return Err(WaitError::NoSuchChild("No such child task".to_string()));
        }

        if let Some(child_task) = get_scheduler().get_task_by_id(child_id) {
            if child_task.get_state() == TaskState::Zombie {
                let status = child_task.get_exit_status().unwrap_or(-1);
                child_task.set_state(TaskState::Terminated);
                self.remove_child(child_id);
                Ok(status)
            } else {
                Err(WaitError::ChildNotExited("Child has not exited or is not a zombie".to_string()))
            }
        } else {
            Err(WaitError::ChildTaskNotFound("Child task not found".to_string()))
        }
    }
}

pub enum WaitError {
    NoSuchChild(String),
    ChildNotExited(String),
    ChildTaskNotFound(String),
}

impl WaitError {
    pub fn message(&self) -> &str {
        match self {
            WaitError::NoSuchChild(msg) => msg,
            WaitError::ChildNotExited(msg) => msg,
            WaitError::ChildTaskNotFound(msg) => msg,
        }
    }
}

/// Create a new kernel task.
/// 
/// # Arguments
/// * `name` - The name of the task
/// * `priority` - The priority of the task
/// * `func` - The function to run in the task
/// 
/// # Returns
/// The new task.
pub fn new_kernel_task(name: String, priority: u32, func: fn()) -> Task {
    let mut task = Task::new(name, priority, TaskType::Kernel);
    task.entry = func as usize;
    task
}

/// Create a new user task.
/// 
/// # Arguments
/// * `name` - The name of the task
/// * `priority` - The priority of the task
/// 
/// # Returns
/// The new task.
pub fn new_user_task(name: String, priority: u32) -> Task {
    Task::new(name, priority, TaskType::User)
}

/// Get the current task.
/// 
/// # Returns
/// The current task if it exists.
pub fn mytask() -> Option<&'static mut Task> {
    let cpu = get_cpu();
    get_scheduler().get_current_task(cpu.get_cpuid())
}

#[cfg(test)]
mod tests {
    use alloc::string::ToString;

    use crate::task::CloneFlags;

    #[test_case]
    fn test_set_brk() {
        let mut task = super::new_user_task("Task0".to_string(), 0);
        task.init();
        assert_eq!(task.get_brk(), 0);
        task.set_brk(0x1000).unwrap();
        assert_eq!(task.get_brk(), 0x1000);
        task.set_brk(0x2000).unwrap();
        assert_eq!(task.get_brk(), 0x2000);
        task.set_brk(0x1008).unwrap();
        assert_eq!(task.get_brk(), 0x1008);
        task.set_brk(0x1000).unwrap();
        assert_eq!(task.get_brk(), 0x1000);
    }

    #[test_case]
    fn test_task_parent_child_relationship() {
        let mut parent_task = super::new_user_task("ParentTask".to_string(), 0);
        parent_task.init();

        let mut child_task = super::new_user_task("ChildTask".to_string(), 0);
        child_task.init();

        // Set parent-child relationship
        child_task.set_parent_id(parent_task.get_id());
        parent_task.add_child(child_task.get_id());

        // Verify parent-child relationship
        assert_eq!(child_task.get_parent_id(), Some(parent_task.get_id()));
        assert!(parent_task.get_children().contains(&child_task.get_id()));

        // Remove child and verify
        assert!(parent_task.remove_child(child_task.get_id()));
        assert!(!parent_task.get_children().contains(&child_task.get_id()));
    }

    #[test_case]
    fn test_task_exit_status() {
        let mut task = super::new_user_task("TaskWithExitStatus".to_string(), 0);
        task.init();

        // Verify initial exit status is None
        assert_eq!(task.get_exit_status(), None);

        // Set and verify exit status
        task.set_exit_status(0);
        assert_eq!(task.get_exit_status(), Some(0));

        task.set_exit_status(1);
        assert_eq!(task.get_exit_status(), Some(1));
    }

    #[test_case]
    fn test_clone_task_memory_copy() {
        let mut parent_task = super::new_user_task("ParentTask".to_string(), 0);
        parent_task.init();

        // Allocate some memory pages for the parent task
        let vaddr = 0x1000;
        let num_pages = 2;
        let mmap = parent_task.allocate_data_pages(vaddr, num_pages).unwrap();

        // Write test data to parent's memory
        let test_data: [u8; 8] = [0x12, 0x34, 0x56, 0x78, 0x9A, 0xBC, 0xDE, 0xF0];
        unsafe {
            let dst_ptr = mmap.pmarea.start as *mut u8;
            core::ptr::copy_nonoverlapping(test_data.as_ptr(), dst_ptr, test_data.len());
        }

        // Get parent memory map count before cloning
        let parent_memmap_count = parent_task.vm_manager.get_memmap().len();
        let parent_id = parent_task.get_id();

        // Clone the parent task
        let child_task = parent_task.clone_task(CloneFlags::default()).unwrap();

        // Get child memory map count after cloning
        let child_memmap_count = child_task.vm_manager.get_memmap().len();

        // Verify that the number of memory maps are identical
        assert_eq!(child_memmap_count, parent_memmap_count, 
            "Child should have the same number of memory maps as parent: child={}, parent={}",
            child_memmap_count, parent_memmap_count);

        // Verify parent-child relationship was established
        assert_eq!(child_task.get_parent_id(), Some(parent_id));
        assert!(parent_task.get_children().contains(&child_task.get_id()));

        // Verify memory sizes were copied
        assert_eq!(child_task.stack_size, parent_task.stack_size);
        assert_eq!(child_task.data_size, parent_task.data_size);
        assert_eq!(child_task.text_size, parent_task.text_size);

        // Find the corresponding memory map in child that matches our test allocation
        let child_memmaps = child_task.vm_manager.get_memmap();
        let child_mmap = child_memmaps.iter()
            .find(|mmap| mmap.vmarea.start == vaddr && mmap.vmarea.end == vaddr + num_pages * crate::environment::PAGE_SIZE - 1)
            .expect("Test memory map not found in child task");

        // Verify that our specific memory region exists in both parent and child
        let parent_memmaps = parent_task.vm_manager.get_memmap();
        let parent_test_mmap = parent_memmaps.iter()
            .find(|mmap| mmap.vmarea.start == vaddr && mmap.vmarea.end == vaddr + num_pages * crate::environment::PAGE_SIZE - 1)
            .expect("Test memory map not found in parent task");

        // Verify the virtual memory ranges match
        assert_eq!(child_mmap.vmarea.start, parent_test_mmap.vmarea.start);
        assert_eq!(child_mmap.vmarea.end, parent_test_mmap.vmarea.end);
        assert_eq!(child_mmap.permissions, parent_test_mmap.permissions);

        // Verify the data was copied correctly
        unsafe {
            let parent_ptr = mmap.pmarea.start as *const u8;
            let child_ptr = child_mmap.pmarea.start as *const u8;
            
            // Check that physical addresses are different (separate memory)
            assert_ne!(parent_ptr, child_ptr, "Parent and child should have different physical memory");
            
            // Check that the data content is identical
            for i in 0..test_data.len() {
                let parent_byte = *parent_ptr.offset(i as isize);
                let child_byte = *child_ptr.offset(i as isize);
                assert_eq!(parent_byte, child_byte, "Data mismatch at offset {}", i);
            }
        }

        // Verify that modifying parent's memory doesn't affect child's memory
        unsafe {
            let parent_ptr = mmap.pmarea.start as *mut u8;
            let original_value = *parent_ptr;
            *parent_ptr = 0xFF; // Modify first byte in parent
            
            let child_ptr = child_mmap.pmarea.start as *const u8;
            let child_first_byte = *child_ptr;
            
            // Child's first byte should still be the original value
            assert_eq!(child_first_byte, original_value, "Child memory should be independent from parent");
        }

        // Verify register states were copied
        assert_eq!(child_task.vcpu.get_pc(), parent_task.vcpu.get_pc());
        
        // Verify entry point was copied
        assert_eq!(child_task.entry, parent_task.entry);

        // Verify state was copied
        assert_eq!(child_task.state, parent_task.state);

        // Verify that both tasks have the correct number of managed pages
        assert!(child_task.managed_pages.len() >= num_pages, 
            "Child should have at least the test pages in managed pages");
    }

    #[test_case]
    fn test_clone_task_stack_copy() {
        let mut parent_task = super::new_user_task("ParentWithStack".to_string(), 0);
        parent_task.init();

        // Find the stack memory map in parent
        let stack_mmap = parent_task.vm_manager.get_memmap().iter()
            .find(|mmap| {
                // Stack should be near USER_STACK_TOP and have stack permissions
                use crate::vm::vmem::VirtualMemoryRegion;
                mmap.vmarea.end == crate::environment::USER_STACK_TOP - 1 && 
                mmap.permissions == VirtualMemoryRegion::Stack.default_permissions()
            })
            .expect("Stack memory map not found in parent task")
            .clone();

        // Write test data to parent's stack
        let stack_test_data: [u8; 16] = [
            0xAA, 0xBB, 0xCC, 0xDD, 0xEE, 0xFF, 0x11, 0x22,
            0x33, 0x44, 0x55, 0x66, 0x77, 0x88, 0x99, 0x00
        ];
        unsafe {
            let stack_ptr = (stack_mmap.pmarea.start + crate::environment::PAGE_SIZE) as *mut u8;
            core::ptr::copy_nonoverlapping(stack_test_data.as_ptr(), stack_ptr, stack_test_data.len());
        }

        // Clone the parent task
        let child_task = parent_task.clone_task(CloneFlags::default()).unwrap();

        // Find the corresponding stack memory map in child
        let child_stack_mmap = child_task.vm_manager.get_memmap().iter()
            .find(|mmap| {
                use crate::vm::vmem::VirtualMemoryRegion;
                mmap.vmarea.start == stack_mmap.vmarea.start &&
                mmap.vmarea.end == stack_mmap.vmarea.end &&
                mmap.permissions == VirtualMemoryRegion::Stack.default_permissions()
            })
            .expect("Stack memory map not found in child task");

        // Verify that stack content was copied correctly
        unsafe {
            let parent_stack_ptr = (stack_mmap.pmarea.start + crate::environment::PAGE_SIZE) as *const u8;
            let child_stack_ptr = (child_stack_mmap.pmarea.start + crate::environment::PAGE_SIZE) as *const u8;

            // Check that physical addresses are different (separate memory)
            assert_ne!(parent_stack_ptr, child_stack_ptr, 
                "Parent and child should have different stack physical memory");

            // Check that the stack data content is identical
            for i in 0..stack_test_data.len() {
                let parent_byte = *parent_stack_ptr.offset(i as isize);
                let child_byte = *child_stack_ptr.offset(i as isize);
                assert_eq!(parent_byte, child_byte, 
                    "Stack data mismatch at offset {}: parent={:#x}, child={:#x}", 
                    i, parent_byte, child_byte);
            }
        }

        // Verify that modifying parent's stack doesn't affect child's stack
        unsafe {
            let parent_stack_ptr = (stack_mmap.pmarea.start + crate::environment::PAGE_SIZE) as *mut u8;
            let original_value = *parent_stack_ptr;
            *parent_stack_ptr = 0xFE; // Modify first byte in parent stack

            let child_stack_ptr = (child_stack_mmap.pmarea.start + crate::environment::PAGE_SIZE) as *const u8;
            let child_first_byte = *child_stack_ptr;

            // Child's first byte should still be the original value
            assert_eq!(child_first_byte, original_value, 
                "Child stack should be independent from parent stack");
        }

        // Verify stack sizes match
        assert_eq!(child_task.stack_size, parent_task.stack_size,
            "Child and parent should have the same stack size");
    }

    #[test_case]
    fn test_clone_task_shared_memory() {
        use crate::vm::vmem::{VirtualMemoryMap, MemoryArea, VirtualMemoryPermission};
        use crate::mem::page::allocate_raw_pages;
        use crate::environment::PAGE_SIZE;
        
        let mut parent_task = super::new_user_task("ParentWithShared".to_string(), 0);
        parent_task.init();

        // Manually add a shared memory region to test sharing behavior
        let shared_vaddr = 0x5000;
        let num_pages = 1;
        let pages = allocate_raw_pages(num_pages);
        let paddr = pages as usize;
        
        let shared_mmap = VirtualMemoryMap {
            pmarea: MemoryArea {
                start: paddr,
                end: paddr + PAGE_SIZE - 1,
            },
            vmarea: MemoryArea {
                start: shared_vaddr,
                end: shared_vaddr + PAGE_SIZE - 1,
            },
            permissions: VirtualMemoryPermission::Read as usize | VirtualMemoryPermission::Write as usize,
            is_shared: true, // This should be shared between parent and child
        };
        
        // Add shared memory map to parent
        parent_task.vm_manager.add_memory_map(shared_mmap).unwrap();
        
        // Write test data to shared memory
        let test_data: [u8; 8] = [0xAA, 0xBB, 0xCC, 0xDD, 0xEE, 0xFF, 0x11, 0x22];
        unsafe {
            let shared_ptr = paddr as *mut u8;
            core::ptr::copy_nonoverlapping(test_data.as_ptr(), shared_ptr, test_data.len());
        }

        // Clone the parent task
        let child_task = parent_task.clone_task(CloneFlags::default()).unwrap();

        // Find the shared memory map in child
        let child_shared_mmap = child_task.vm_manager.get_memmap().iter()
            .find(|mmap| mmap.vmarea.start == shared_vaddr && mmap.is_shared)
            .expect("Shared memory map not found in child task");

        // Verify that the physical addresses are the same (shared memory)
        assert_eq!(child_shared_mmap.pmarea.start, shared_mmap.pmarea.start,
            "Shared memory should have the same physical address in parent and child");
        
        // Verify that the virtual addresses are the same
        assert_eq!(child_shared_mmap.vmarea.start, shared_mmap.vmarea.start);
        assert_eq!(child_shared_mmap.vmarea.end, shared_mmap.vmarea.end);
        
        // Verify that is_shared flag is preserved
        assert!(child_shared_mmap.is_shared, "Shared memory should remain marked as shared");

        // Verify that modifying shared memory from child affects parent
        unsafe {
            let child_shared_ptr = child_shared_mmap.pmarea.start as *mut u8;
            let original_value = *child_shared_ptr;
            *child_shared_ptr = 0xFF; // Modify first byte through child reference
            
            let parent_shared_ptr = shared_mmap.pmarea.start as *const u8;
            let parent_first_byte = *parent_shared_ptr;
            
            // Parent should see the change made by child (shared memory)
            assert_eq!(parent_first_byte, 0xFF, 
                "Parent should see changes made through child's shared memory reference");
                
            // Restore original value
            *child_shared_ptr = original_value;
        }
        
        // Verify that the shared data content is accessible from both
        unsafe {
            let child_ptr = child_shared_mmap.pmarea.start as *const u8;
            let parent_ptr = shared_mmap.pmarea.start as *const u8;
            
            // Check that the data content is identical and accessible from both
            for i in 0..test_data.len() {
                let parent_byte = *parent_ptr.offset(i as isize);
                let child_byte = *child_ptr.offset(i as isize);
                assert_eq!(parent_byte, child_byte, 
                    "Shared memory data should be identical from both parent and child views");
            }
        }
    }
}<|MERGE_RESOLUTION|>--- conflicted
+++ resolved
@@ -898,19 +898,6 @@
             child.fd_table = self.fd_table.clone();
             child.files = self.files.clone();
         }
-<<<<<<< HEAD
-
-        // Copy the ABI
-        if let Some(abi) = &self.abi {
-            child.abi = Some(abi.clone());
-        } else {
-            child.abi = None;
-        }
-
-        // Copy the current working directory
-        child.cwd = self.cwd.clone();
-=======
->>>>>>> 8483eb18
         
         if flags.is_set(CloneFlagsDef::Fs) {
             // Clone the filesystem manager
