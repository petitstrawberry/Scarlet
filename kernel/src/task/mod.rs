//! Task module.
//!
//! The task module defines the structure and behavior of tasks in the system.

pub mod syscall;
pub mod elf_loader;

extern crate alloc;

use alloc::{boxed::Box, string::{String, ToString}, sync::Arc, vec::Vec};
use spin::Mutex;

use crate::{arch::{get_cpu, vcpu::Vcpu, vm::alloc_virtual_address_space, Arch}, environment::{DEAFAULT_MAX_TASK_DATA_SIZE, DEAFAULT_MAX_TASK_STACK_SIZE, DEAFAULT_MAX_TASK_TEXT_SIZE, KERNEL_VM_STACK_END, PAGE_SIZE, USER_STACK_TOP}, fs::VfsManager, ipc::event::{EventContent, ProcessControlType}, mem::page::{allocate_raw_pages, free_boxed_page, Page}, object::handle::{self, HandleTable}, sched::scheduler::get_scheduler, timer::{add_timer, get_tick, TimerHandler}, vm::{manager::VirtualMemoryManager, user_kernel_vm_init, user_vm_init, vmem::{MemoryArea, VirtualMemoryMap, VirtualMemoryRegion}}};
use crate::abi::{scarlet::ScarletAbi, AbiModule};
use crate::sync::waker::Waker;
use alloc::collections::BTreeMap;
use spin::Once;

/// Global registry of task-specific wakers for waitpid
static WAITPID_WAKERS: Once<Mutex<BTreeMap<usize, Waker>>> = Once::new();

/// Global registry of parent task wakers for waitpid(-1) operations
/// Each parent task has a waker that gets triggered when any of its children exit
static PARENT_WAITPID_WAKERS: Once<Mutex<BTreeMap<usize, Waker>>> = Once::new();

/// Initialize the waitpid wakers registry
fn init_waitpid_wakers() -> Mutex<BTreeMap<usize, Waker>> {
    Mutex::new(BTreeMap::new())
}

/// Initialize the parent waitpid waker registry
fn init_parent_waitpid_wakers() -> Mutex<BTreeMap<usize, Waker>> {
    Mutex::new(BTreeMap::new())
}

/// Get or create a waker for waitpid/wait operations for a specific task
/// 
/// This function returns a reference to the waker associated with the given task ID,
/// used exclusively for waitpid/wait (child termination wait) synchronization.
/// If no waker exists for the task, a new one is created.
/// 
/// # Arguments
/// 
/// * `task_id` - The ID of the task to get a waitpid/wait waker for
/// 
/// # Returns
/// 
/// A reference to the waitpid/wait waker for the specified task
pub fn get_waitpid_waker(task_id: usize) -> &'static Waker {
    let wakers_mutex = WAITPID_WAKERS.call_once(init_waitpid_wakers);
    let mut wakers = wakers_mutex.lock();
    if !wakers.contains_key(&task_id) {
        let waker_name = alloc::format!("task_{}", task_id);
        // We need to create a static string for the waker name
        let static_name = Box::leak(waker_name.into_boxed_str());
        wakers.insert(task_id, Waker::new_interruptible(static_name));
    }
    // This is safe because we know the waker exists and won't be removed
    // until the task is cleaned up
    unsafe {
        let waker_ptr = wakers.get(&task_id).unwrap() as *const Waker;
        &*waker_ptr
    }
}

/// Get or create a parent waker for waitpid(-1) operations
/// 
/// This waker is used when a parent process calls waitpid(-1) to wait for any child to exit.
/// It is separate from the task-specific waitpid wakers to avoid conflicts, and is used
/// exclusively for waitpid(-1) (any child termination wait) synchronization.
/// 
/// # Arguments
/// 
/// * `parent_id` - The ID of the parent task
/// 
/// # Returns
/// 
/// A reference to the parent waitpid(-1) waker
pub fn get_parent_waitpid_waker(parent_id: usize) -> &'static Waker {
    let wakers_mutex = PARENT_WAITPID_WAKERS.call_once(init_parent_waitpid_wakers);
    let mut wakers = wakers_mutex.lock();
    
    // Create a new waker if it doesn't exist
    if !wakers.contains_key(&parent_id) {
        let waker_name = alloc::format!("parent_waker_{}", parent_id);
        // We need to leak the string to make it 'static
        let static_name = alloc::boxed::Box::leak(waker_name.into_boxed_str());
        wakers.insert(parent_id, Waker::new_interruptible(static_name));
    }
    
    // Return a reference to the waker
    // This is safe because the BTreeMap is never dropped and the Waker is never moved
    unsafe {
        let waker_ptr = wakers.get(&parent_id).unwrap() as *const Waker;
        &*waker_ptr
    }
}

/// Wake up any processes waiting for a specific task
/// 
/// This function should be called when a task exits to wake up
/// any parent processes that are waiting for this specific task.
/// 
/// # Arguments
/// 
/// * `task_id` - The ID of the task that has exited
pub fn wake_task_waiters(task_id: usize) {
    let wakers_mutex = WAITPID_WAKERS.call_once(init_waitpid_wakers);
    let wakers = wakers_mutex.lock();
    if let Some(waker) = wakers.get(&task_id) {
        waker.wake_all();
    }
}

/// Wake up a parent process waiting for any child (waitpid(-1))
/// 
/// This function should be called when any child of a parent exits.
/// 
/// # Arguments
/// 
/// * `parent_id` - The ID of the parent task
pub fn wake_parent_waiters(parent_id: usize) {
    let wakers_mutex = PARENT_WAITPID_WAKERS.call_once(init_parent_waitpid_wakers);
    let wakers = wakers_mutex.lock();
    if let Some(waker) = wakers.get(&parent_id) {
        waker.wake_all();
    }
}

/// Clean up the waker for a specific task
/// 
/// This function should be called when a task is completely cleaned up
/// to remove its waker from the global registry.
/// 
/// # Arguments
/// 
/// * `task_id` - The ID of the task to clean up
pub fn cleanup_task_waker(task_id: usize) {
    let wakers_mutex = WAITPID_WAKERS.call_once(init_waitpid_wakers);
    let mut wakers = wakers_mutex.lock();
    wakers.remove(&task_id);
}

/// Clean up the parent waker for a specific task
/// 
/// This function should be called when a parent task is completely cleaned up.
/// 
/// # Arguments
/// 
/// * `parent_id` - The ID of the parent task to clean up
pub fn cleanup_parent_waker(parent_id: usize) {
    let wakers_mutex = PARENT_WAITPID_WAKERS.call_once(init_parent_waitpid_wakers);
    let mut wakers = wakers_mutex.lock();
    wakers.remove(&parent_id);
}

/// Types of blocked states for tasks
#[derive(Debug, PartialEq, Clone, Copy)]
pub enum BlockedType {
    /// Interruptible blocking - can be interrupted by signals
    Interruptible,
    /// Uninterruptible blocking - cannot be interrupted, must wait for completion
    Uninterruptible,
}

#[derive(Debug, PartialEq, Clone, Copy)]
pub enum TaskState {
    NotInitialized,
    Ready,
    Running,
    Blocked(BlockedType),
    Zombie,
    Terminated,
}

#[derive(Debug, PartialEq, Clone, Copy)]
pub enum TaskType {
    Kernel,
    User,
}

pub struct Task {
    id: usize,
    pub name: String,
    pub priority: u32,
    pub vcpu: Vcpu,
    pub state: TaskState,
    pub task_type: TaskType,
    pub entry: usize,
    pub brk: Option<usize>, /* Program break (NOT work in Kernel task) */
    pub stack_size: usize, /* Size of the stack in bytes */
    pub data_size: usize, /* Size of the data segment in bytes (page unit) (NOT work in Kernel task) */
    pub text_size: usize, /* Size of the text segment in bytes (NOT work in Kernel task) */
    pub max_stack_size: usize, /* Maximum size of the stack in bytes */
    pub max_data_size: usize, /* Maximum size of the data segment in bytes */
    pub max_text_size: usize, /* Maximum size of the text segment in bytes */
    pub vm_manager: VirtualMemoryManager,
    /// Managed pages
    /// 
    /// Managed pages are freed automatically when the task is terminated.
    pub managed_pages: Vec<ManagedPage>,
    parent_id: Option<usize>,      /* Parent task ID */
    children: Vec<usize>,          /* List of child task IDs */
    exit_status: Option<i32>,      /* Exit code (for monitoring child task termination) */

    /// Dynamic ABI
    pub abi: Option<Box<dyn AbiModule>>,

    /// Virtual File System Manager
    /// 
    /// Each task can have its own isolated VfsManager instance for containerization
    /// and namespace isolation. The VfsManager provides:
    /// 
    /// - **Filesystem Isolation**: Independent mount point namespaces allowing
    ///   complete filesystem isolation between tasks or containers
    /// - **Selective Sharing**: Arc-based filesystem object sharing enables
    ///   controlled resource sharing while maintaining namespace independence
    /// - **Bind Mount Support**: Advanced bind mount capabilities for flexible
    ///   directory mapping and container orchestration scenarios
    /// - **Security**: Path normalization and validation preventing directory
    ///   traversal attacks and unauthorized filesystem access
    /// 
    /// # Usage Patterns
    /// 
    /// - `None`: Task uses global filesystem namespace (traditional Unix-like behavior)
    /// - `Some(Arc<VfsManager>)`: Task has isolated filesystem namespace (container-like behavior)
    /// 
    /// # Thread Safety
    /// 
    /// VfsManager is thread-safe and can be shared between tasks using Arc.
    /// All internal operations use RwLock for concurrent access protection.
    pub vfs: Option<Arc<VfsManager>>,

    // KernelObject table
    pub handle_table: HandleTable,
    /// Time slice (in ticks) for round-robin scheduling. Decremented every tick; when it reaches 0, the scheduler is invoked.
    pub time_slice: u32,
    /// Software timer handlers
    pub software_timers_handlers: Vec<Arc<dyn TimerHandler>>,
<<<<<<< HEAD

    // Wakers for task-specific operations
    
    /// Waker for sleep operations
    pub sleep_waker: Waker,
=======
    /// Task-local event queue with priority ordering
    pub event_queue: Mutex<crate::ipc::event::TaskEventQueue>,
    /// Event processing enabled flag (similar to interrupt enable/disable)
    pub events_enabled: Mutex<bool>,
>>>>>>> 1347ae16
}

#[derive(Debug, Clone)]
pub struct ManagedPage {
    pub vaddr: usize,
    pub page: Box<Page>,
}

pub enum CloneFlagsDef {
    Vm      = 0b00000001, // Clone the VM
    Fs      = 0b00000010, // Clone the filesystem
    Files   = 0b00000100, // Clone the file descriptors
}

#[derive(Debug, Clone, Copy)]
pub struct CloneFlags {
    raw: u64,
}

impl CloneFlags {
    pub fn new() -> Self {
        CloneFlags { raw: 0 }
    }

    pub fn from_raw(raw: u64) -> Self {
        CloneFlags { raw }
    }

    pub fn set(&mut self, flag: CloneFlagsDef) {
        self.raw |= flag as u64;
    }

    pub fn clear(&mut self, flag: CloneFlagsDef) {
        self.raw &= !(flag as u64);
    }

    pub fn is_set(&self, flag: CloneFlagsDef) -> bool {
        (self.raw & (flag as u64)) != 0
    }

    pub fn get_raw(&self) -> u64 {
        self.raw
    }
}

impl Default for CloneFlags {
    fn default() -> Self {
        let raw = CloneFlagsDef::Fs as u64 | CloneFlagsDef::Files as u64;
        CloneFlags { raw }
    }
}

static TASK_ID: Mutex<usize> = Mutex::new(1);

impl Task {
    pub fn new(name: String, priority: u32, task_type: TaskType) -> Self {
        let mut taskid = TASK_ID.lock();
        let task = Task {
            id: *taskid,
            name,
            priority,
            vcpu: Vcpu::new(match task_type {
                TaskType::Kernel => crate::arch::vcpu::Mode::Kernel,
                TaskType::User => crate::arch::vcpu::Mode::User,
            }),
            state: TaskState::NotInitialized,
            task_type,
            entry: 0,
            brk: None,
            stack_size: 0,
            data_size: 0,
            text_size: 0,
            max_stack_size: DEAFAULT_MAX_TASK_STACK_SIZE,
            max_data_size: DEAFAULT_MAX_TASK_DATA_SIZE,
            max_text_size: DEAFAULT_MAX_TASK_TEXT_SIZE,
            vm_manager: VirtualMemoryManager::new(),
            managed_pages: Vec::new(),
            parent_id: None,
            children: Vec::new(),
            exit_status: None,
            abi: Some(Box::new(ScarletAbi::default())), // Default ABI
            vfs: None,
            handle_table: HandleTable::new(),
            time_slice: 10, // Assign 10 ticks by default
            software_timers_handlers: Vec::new(),
<<<<<<< HEAD
            // Wakers for task-specific operations
            sleep_waker: Waker::new_interruptible("task_sleep_waker"),
=======
            event_queue: spin::Mutex::new(crate::ipc::event::TaskEventQueue::new()),
            events_enabled: spin::Mutex::new(true), // Events enabled by default
>>>>>>> 1347ae16
        };

        *taskid += 1;
        task
    }
    
    pub fn init(&mut self) {
        match self.task_type {
            TaskType::Kernel => {
                user_kernel_vm_init(self);
                /* Set sp to the top of the kernel stack */
                self.vcpu.set_sp(KERNEL_VM_STACK_END + 1);

            },
            TaskType::User => { 
                user_vm_init(self);
                /* Set sp to the top of the user stack */
                self.vcpu.set_sp(USER_STACK_TOP);
            }
        }
        
        /* Set the task state to Ready */
        self.state = TaskState::Ready;
        self.time_slice = 1;
    }

    pub fn get_id(&self) -> usize {
        self.id
    }

    /// Set the task state
    /// 
    /// # Arguments
    /// * `state` - The new task state
    /// 
    pub fn set_state(&mut self, state: TaskState) {
        self.state = state;
    }

    /// Get the task state
    /// 
    /// # Returns
    /// The task state
    /// 
    pub fn get_state(&self) -> TaskState {
        self.state
    }

   /// Get the size of the task.
   /// 
   /// # Returns
   /// The size of the task in bytes.
    pub fn get_size(&self) -> usize {
        self.stack_size + self.text_size + self.data_size
    }

    /// Get the program break (NOT work in Kernel task)
    /// 
    /// # Returns
    /// The program break address
    pub fn get_brk(&self) -> usize {
        if self.brk.is_none() {
            return self.text_size + self.data_size;
        }
        self.brk.unwrap()
    }

    /// Set the program break (NOT work in Kernel task)
    /// 
    /// # Arguments
    /// * `brk` - The new program break address
    /// 
    /// # Returns
    /// If successful, returns Ok(()), otherwise returns an error.
    pub fn set_brk(&mut self, brk: usize) -> Result<(), &'static str> {
        // println!("New brk: {:#x}", brk);
        if brk < self.text_size {
            return Err("Invalid address");
        }
        let prev_brk = self.get_brk();
        if brk < prev_brk {
            /* Free pages */
            /* Round address to the page boundary */
            let prev_addr = (prev_brk + PAGE_SIZE - 1) & !(PAGE_SIZE - 1);
            let addr = (brk + PAGE_SIZE - 1) & !(PAGE_SIZE - 1);
            let num_of_pages = (prev_addr - addr) / PAGE_SIZE;
            self.free_data_pages(addr, num_of_pages);            
        } else if brk > prev_brk {
            /* Allocate pages */
            /* Round address to the page boundary */
            let prev_addr = (prev_brk + PAGE_SIZE - 1) & !(PAGE_SIZE - 1);
            let addr = (brk + PAGE_SIZE - 1) & !(PAGE_SIZE - 1);
            let num_of_pages = (addr - prev_addr) / PAGE_SIZE;

            if num_of_pages > 0 {
                match self.vm_manager.search_memory_map(prev_addr) {
                    Some(_) => {},
                    None => {
                        match self.allocate_data_pages(prev_addr, num_of_pages) {
                            Ok(_) => {},
                            Err(_) => return Err("Failed to allocate pages"),
                        }
                    },
                }
            }
        }
        self.brk = Some(brk);
        Ok(())
    }

    /// Allocate pages for the task.
    /// 
    /// # Arguments
    /// * `vaddr` - The virtual address to allocate pages (NOTE: The address must be page aligned)
    /// * `num_of_pages` - The number of pages to allocate
    /// * `segment` - The segment type to allocate pages
    /// 
    /// # Returns
    /// The memory map of the allocated pages, if successful.
    /// 
    /// # Errors
    /// If the address is not page aligned, or if the pages cannot be allocated.
    /// 
    /// # Note
    /// This function don't increment the size of the task.
    /// You must increment the size of the task manually.
    /// 
    pub fn allocate_pages(&mut self, vaddr: usize, num_of_pages: usize, permissions: usize) -> Result<VirtualMemoryMap, &'static str> {

        if vaddr % PAGE_SIZE != 0 {
            return Err("Address is not page aligned");
        }
        
        let pages = allocate_raw_pages(num_of_pages);
        let size = num_of_pages * PAGE_SIZE;
        let paddr = pages as usize;
        let mmap = VirtualMemoryMap {
            pmarea: MemoryArea {
                start: paddr,
                end: paddr + size - 1,
            },
            vmarea: MemoryArea {
                start: vaddr,
                end: vaddr + size - 1,
            },
            permissions,
            is_shared: false, // Default to not shared for task-allocated pages
            owner: None,
        };
        self.vm_manager.add_memory_map(mmap.clone()).map_err(|e| panic!("Failed to add memory map: {}", e))?;

        for i in 0..num_of_pages {
            let page = unsafe { Box::from_raw(pages.wrapping_add(i)) };
            let vaddr = mmap.vmarea.start + i * PAGE_SIZE;
            self.add_managed_page(ManagedPage {
                vaddr,
                page
            });
        }


        Ok(mmap)
    }

    /// Free pages for the task.
    /// 
    /// # Arguments
    /// * `vaddr` - The virtual address to free pages (NOTE: The address must be page aligned)
    /// * `num_of_pages` - The number of pages to free
    pub fn free_pages(&mut self, vaddr: usize, num_of_pages: usize) {
        let page = vaddr / PAGE_SIZE;
        for p in 0..num_of_pages {
            let vaddr = (page + p) * PAGE_SIZE;
            match self.vm_manager.remove_memory_map_by_addr(vaddr) {
                Some(mmap) => {
                    if p == 0 && mmap.vmarea.start < vaddr {
                        /* Re add the first part of the memory map */
                        let size = vaddr - mmap.vmarea.start;
                        let paddr = mmap.pmarea.start;
                        let mmap1 = VirtualMemoryMap {
                            pmarea: MemoryArea {
                                start: paddr,
                                end: paddr + size - 1,
                            },
                            vmarea: MemoryArea {
                                start: mmap.vmarea.start,
                                end: vaddr - 1,
                            },
                            permissions: mmap.permissions,
                            is_shared: mmap.is_shared,
                            owner: mmap.owner.clone(),
                        };
                        self.vm_manager.add_memory_map(mmap1)
                            .map_err(|e| panic!("Failed to add memory map: {}", e)).unwrap();
                        // println!("Removed map : {:#x} - {:#x}", mmap.vmarea.start, mmap.vmarea.end);
                        // println!("Re added map: {:#x} - {:#x}", mmap1.vmarea.start, mmap1.vmarea.end);
                    }
                    if p == num_of_pages - 1 && mmap.vmarea.end > vaddr + PAGE_SIZE - 1 {
                        /* Re add the second part of the memory map */
                        let size = mmap.vmarea.end - (vaddr + PAGE_SIZE) + 1;
                        let paddr = mmap.pmarea.start + (vaddr + PAGE_SIZE - mmap.vmarea.start);
                        let mmap2 = VirtualMemoryMap {
                            pmarea: MemoryArea {
                                start: paddr,
                                end: paddr + size - 1,
                            },
                            vmarea: MemoryArea {
                                start: vaddr + PAGE_SIZE,
                                end: mmap.vmarea.end,
                            },
                            permissions: mmap.permissions,
                            is_shared: mmap.is_shared,
                            owner: mmap.owner.clone(),
                        };
                        self.vm_manager.add_memory_map(mmap2)
                            .map_err(|e| panic!("Failed to add memory map: {}", e)).unwrap();
                        // println!("Removed map : {:#x} - {:#x}", mmap.vmarea.start, mmap.vmarea.end);
                        // println!("Re added map: {:#x} - {:#x}", mmap2.vmarea.start, mmap2.vmarea.end);
                    }
                    // let offset = vaddr - mmap.vmarea.start;
                    // free_raw_pages((mmap.pmarea.start + offset) as *mut Page, 1);

                    if let Some(free_page) = self.remove_managed_page(vaddr) {
                        free_boxed_page(free_page.page);
                    }
                    
                    // println!("Freed pages : {:#x} - {:#x}", vaddr, vaddr + PAGE_SIZE - 1);
                },
                None => {},
            }
        }
        /* Unmap pages */
        let asid = self.vm_manager.get_asid();
        let root_pagetable = self.vm_manager.get_root_page_table().unwrap();
        for p in 0..num_of_pages {
            let vaddr = (page + p) * PAGE_SIZE;
            root_pagetable.unmap(asid, vaddr);
        }
    }

    /// Allocate text pages for the task. And increment the size of the task.
    ///
    /// # Arguments
    /// * `vaddr` - The virtual address to allocate pages (NOTE: The address must be page aligned)
    /// * `num_of_pages` - The number of pages to allocate
    /// 
    /// # Returns
    /// The memory map of the allocated pages, if successful.
    /// 
    /// # Errors
    /// If the address is not page aligned, or if the pages cannot be allocated.
    /// 
    pub fn allocate_text_pages(&mut self, vaddr: usize, num_of_pages: usize) -> Result<VirtualMemoryMap, &'static str> {
        let permissions = VirtualMemoryRegion::Text.default_permissions();
        let res = self.allocate_pages(vaddr, num_of_pages, permissions);   
        if res.is_ok() {
            self.text_size += num_of_pages * PAGE_SIZE;
        }
        res
    }

    /// Free text pages for the task. And decrement the size of the task.
    /// 
    /// # Arguments
    /// * `vaddr` - The virtual address to free pages (NOTE: The address must be page aligned)
    /// * `num_of_pages` - The number of pages to free
    /// 
    pub fn free_text_pages(&mut self, vaddr: usize, num_of_pages: usize) {
        self.free_pages(vaddr, num_of_pages);
        self.text_size -= num_of_pages * PAGE_SIZE;
    }

    /// Allocate stack pages for the task. And increment the size of the task.
    ///
    /// # Arguments
    /// * `vaddr` - The virtual address to allocate pages (NOTE: The address must be page aligned)
    /// * `num_of_pages` - The number of pages to allocate
    /// 
    /// # Returns
    /// The memory map of the allocated pages, if successful.
    /// 
    /// # Errors
    /// If the address is not page aligned, or if the pages cannot be allocated.
    /// 
    pub fn allocate_stack_pages(&mut self, vaddr: usize, num_of_pages: usize) -> Result<VirtualMemoryMap, &'static str> {
        let permissions = VirtualMemoryRegion::Stack.default_permissions();
        let res = self.allocate_pages(vaddr, num_of_pages, permissions)?;
        self.stack_size += num_of_pages * PAGE_SIZE;
        Ok(res)
    }

    /// Free stack pages for the task. And decrement the size of the task.
    /// 
    /// # Arguments
    /// * `vaddr` - The virtual address to free pages (NOTE: The address must be page aligned)
    /// * `num_of_pages` - The number of pages to free
    /// 
    pub fn free_stack_pages(&mut self, vaddr: usize, num_of_pages: usize) {
        self.free_pages(vaddr, num_of_pages);
        self.stack_size -= num_of_pages * PAGE_SIZE;
    }

    /// Allocate data pages for the task. And increment the size of the task.
    ///
    /// # Arguments
    /// * `vaddr` - The virtual address to allocate pages (NOTE: The address must be page aligned)
    /// * `num_of_pages` - The number of pages to allocate
    /// 
    /// # Returns
    /// The memory map of the allocated pages, if successful.
    /// 
    /// # Errors
    /// If the address is not page aligned, or if the pages cannot be allocated.
    /// 
    pub fn allocate_data_pages(&mut self, vaddr: usize, num_of_pages: usize) -> Result<VirtualMemoryMap, &'static str> {
        let permissions = VirtualMemoryRegion::Data.default_permissions();
        let res = self.allocate_pages(vaddr, num_of_pages, permissions)?;
        self.data_size += num_of_pages * PAGE_SIZE;
        Ok(res)
    }

    /// Free data pages for the task. And decrement the size of the task.
    /// 
    /// # Arguments
    /// * `vaddr` - The virtual address to free pages (NOTE: The address must be page aligned)
    /// * `num_of_pages` - The number of pages to free
    /// 
    pub fn free_data_pages(&mut self, vaddr: usize, num_of_pages: usize) {
        self.free_pages(vaddr, num_of_pages);
        self.data_size -= num_of_pages * PAGE_SIZE;
    }

    /// Allocate guard pages for the task.
    /// 
    /// # Arguments
    /// * `vaddr` - The virtual address to allocate pages (NOTE: The address must be page aligned)
    /// * `num_of_pages` - The number of pages to allocate
    /// 
    /// # Returns
    /// The memory map of the allocated pages, if successful.
    /// 
    /// # Errors
    /// If the address is not page aligned, or if the pages cannot be allocated.
    /// 
    /// # Note
    /// Gurad pages are not allocated in the physical memory space.
    /// This function only maps the pages to the virtual memory space.
    /// 
    pub fn allocate_guard_pages(&mut self, vaddr: usize, num_of_pages: usize) -> Result<VirtualMemoryMap, &'static str> {
        let permissions = VirtualMemoryRegion::Guard.default_permissions();
        let mmap = VirtualMemoryMap {
            pmarea: MemoryArea {
                start: 0,
                end: 0,
            },
            vmarea: MemoryArea {
                start: vaddr,
                end: vaddr + num_of_pages * PAGE_SIZE - 1,
            },
            permissions,
            is_shared: VirtualMemoryRegion::Guard.is_shareable(), // Guard pages can be shared
            owner: None,
        };
        Ok(mmap)
    }

    /// Add pages to the task
    /// 
    /// # Arguments
    /// * `pages` - The managed page to add
    /// 
    /// # Note
    /// Pages added as ManagedPage of the Task will be automatically freed when the Task is terminated.
    /// So, you must not free them by calling free_raw_pages/free_boxed_pages manually.
    /// 
    pub fn add_managed_page(&mut self, pages: ManagedPage) {
        self.managed_pages.push(pages);
    }

    /// Get managed page
    /// 
    /// # Arguments
    /// * `vaddr` - The virtual address of the page
    /// 
    /// # Returns
    /// The managed page if found, otherwise None
    /// 
    fn get_managed_page(&self, vaddr: usize) -> Option<&ManagedPage> {
        for page in &self.managed_pages {
            if page.vaddr == vaddr {
                return Some(page);
            }
        }
        None
    }

    /// Remove managed page
    /// 
    /// # Arguments
    /// * `vaddr` - The virtual address of the page
    /// 
    /// # Returns
    /// The removed managed page if found, otherwise None
    /// 
    pub fn remove_managed_page(&mut self, vaddr: usize) -> Option<crate::task::ManagedPage> {
        for i in 0..self.managed_pages.len() {
            if self.managed_pages[i].vaddr == vaddr {
                let page = self.managed_pages.remove(i);
                return Some(page);
            }
        }
        None
    }


    // Set the entry point
    pub fn set_entry_point(&mut self, entry: usize) {
        self.vcpu.set_pc(entry as u64);
    }

    /// Get the parent ID
    ///
    /// # Returns
    /// The parent task ID, or None if there is no parent
    pub fn get_parent_id(&self) -> Option<usize> {
        self.parent_id
    }
    
    /// Set the parent task
    ///
    /// # Arguments
    /// * `parent_id` - The ID of the parent task
    pub fn set_parent_id(&mut self, parent_id: usize) {
        self.parent_id = Some(parent_id);
    }
    
    /// Add a child task
    ///
    /// # Arguments
    /// * `child_id` - The ID of the child task
    pub fn add_child(&mut self, child_id: usize) {
        if !self.children.contains(&child_id) {
            self.children.push(child_id);
        }
    }
    
    /// Remove a child task
    ///
    /// # Arguments
    /// * `child_id` - The ID of the child task to remove
    ///
    /// # Returns
    /// true if the removal was successful, false if the child task was not found
    pub fn remove_child(&mut self, child_id: usize) -> bool {
        if let Some(pos) = self.children.iter().position(|&id| id == child_id) {
            self.children.remove(pos);
            true
        } else {
            false
        }
    }
    
    /// Get the list of child tasks
    ///
    /// # Returns
    /// A vector of child task IDs
    pub fn get_children(&self) -> &Vec<usize> {
        &self.children
    }
    
    /// Set the exit status
    ///
    /// # Arguments
    /// * `status` - The exit status
    pub fn set_exit_status(&mut self, status: i32) {
        self.exit_status = Some(status);
    }
    
    /// Get the exit status
    ///
    /// # Returns
    /// The exit status, or None if not set
    pub fn get_exit_status(&self) -> Option<i32> {
        self.exit_status
    }

    /// Get the file descriptor table
    /// 
    /// # Returns
    /// A reference to the file descriptor table
    /// 
    /// Clone this task, creating a near-identical copy
    /// 
    /// # Arguments
    /// 
    /// # Returns
    /// The cloned task
    /// 
    /// # Errors 
    /// If the task cannot be cloned, an error is returned.
    ///
    pub fn clone_task(&mut self, flags: CloneFlags) -> Result<Task, &'static str> {
        // Create a new task (but don't call init() yet)
        let mut child = Task::new(
            self.name.clone(),
            self.priority,
            self.task_type
        );
        
        // First, set up the virtual memory manager with the same ASID allocation
        match self.task_type {
            TaskType::Kernel => {
                // For kernel tasks, we need to call init to set up the kernel VM
                child.init();
            },
            TaskType::User => {
                if !flags.is_set(CloneFlagsDef::Vm) {
                    // For user tasks, manually set up VM without calling init()
                    // to avoid creating new stack that would overwrite parent's stack content
                    let asid = alloc_virtual_address_space();
                    child.vm_manager.set_asid(asid);
                }
            }
        }
        
        if !flags.is_set(CloneFlagsDef::Vm) {
            // Copy or share memory maps from parent to child
            for mmap in self.vm_manager.memmap_iter() {
                let num_pages = (mmap.vmarea.end - mmap.vmarea.start + 1 + PAGE_SIZE - 1) / PAGE_SIZE;
                let vaddr = mmap.vmarea.start;
                
                if num_pages > 0 {
                    if mmap.is_shared {
                        // Shared memory regions: just reference the same physical pages
                        let shared_mmap = VirtualMemoryMap {
                            pmarea: mmap.pmarea, // Same physical memory
                            vmarea: mmap.vmarea, // Same virtual addresses
                            permissions: mmap.permissions,
                            is_shared: true,
                            owner: mmap.owner.clone(),
                        };
                        // Add the shared memory map directly to the child task
                        child.vm_manager.add_memory_map(shared_mmap.clone())
                            .map_err(|_| "Failed to add shared memory map to child task")?;

                        // TODO: Add logic to determine if the memory map is a trampoline
                        // If the memory map is the trampoline, pre-map it
                        if mmap.vmarea.start == 0xffff_ffff_ffff_f000 {
                            // Pre-map the trampoline page
                            let root_pagetable = child.vm_manager.get_root_page_table().unwrap();
                            root_pagetable.map_memory_area(child.vm_manager.get_asid(), shared_mmap)?;
                        }

                    } else {
                        // Private memory regions: allocate new pages and copy contents
                        let permissions = mmap.permissions;
                        let pages = allocate_raw_pages(num_pages);
                        let size = num_pages * PAGE_SIZE;
                        let paddr = pages as usize;
                        let new_mmap = VirtualMemoryMap {
                            pmarea: MemoryArea {
                                start: paddr,
                                end: paddr + (size - 1),
                            },
                            vmarea: MemoryArea {
                                start: vaddr,
                                end: vaddr + (size - 1),
                            },
                            permissions,
                            is_shared: false,
                            owner: mmap.owner.clone(),
                        };
                        
                        // Copy the contents of the original memory (including stack contents)
                        for i in 0..num_pages {
                            let src_page_addr = mmap.pmarea.start + i * PAGE_SIZE;
                            let dst_page_addr = new_mmap.pmarea.start + i * PAGE_SIZE;
                            unsafe {
                                core::ptr::copy_nonoverlapping(
                                    src_page_addr as *const u8,
                                    dst_page_addr as *mut u8,
                                    PAGE_SIZE
                                );
                            }
                            // Manage the new pages in the child task
                            child.add_managed_page(ManagedPage {
                                vaddr: new_mmap.vmarea.start + i * PAGE_SIZE,
                                page: unsafe { Box::from_raw(pages.wrapping_add(i)) },
                            });
                        }
                        // Add the new memory map to the child task
                        child.vm_manager.add_memory_map(new_mmap)
                            .map_err(|_| "Failed to add memory map to child task")?;
                    }
                }
            }
        }

        // Copy register states
        child.vcpu.regs = self.vcpu.regs.clone();
        
        // Set the ABI
        if let Some(abi) = &self.abi {
            child.abi = Some(abi.clone_boxed());
        } else {
            child.abi = None; // No ABI set
        }
        
        // Copy state such as data size
        child.stack_size = self.stack_size;
        child.data_size = self.data_size;
        child.text_size = self.text_size;
        child.max_stack_size = self.max_stack_size;
        child.max_data_size = self.max_data_size;
        child.max_text_size = self.max_text_size;
        
        // Set the same entry point and PC
        child.entry = self.entry;
        child.vcpu.set_pc(self.vcpu.get_pc());

        if flags.is_set(CloneFlagsDef::Files) {
            // Clone the file descriptor table
            child.handle_table = self.handle_table.clone();
        }
        
        if flags.is_set(CloneFlagsDef::Fs) {
            // Clone the filesystem manager
            if let Some(vfs) = &self.vfs {
                child.vfs = Some(vfs.clone());
                // Current working directory is managed within VfsManager
            } else {
                child.vfs = None;
            }
        }

        // Set the ABI
        if let Some(abi) = &self.abi {
            child.abi = Some(abi.clone_boxed());
        } else {
            child.abi = None; // No ABI set
        }

        // Set the state to Ready
        child.state = self.state;

        // Set parent-child relationship
        child.set_parent_id(self.id);
        self.add_child(child.get_id());

        Ok(child)
    }

    /// Exit the task
    /// 
    /// # Arguments
    /// * `status` - The exit status
    /// 
    pub fn exit(&mut self, status: i32) {
        // crate::println!("Task {} ({}) exiting with status {}", self.id, self.name, status);
        
        // Close all open handles when task exits
        self.handle_table.close_all();
        
        match self.parent_id {
            Some(parent_id) => {
                if get_scheduler().get_task_by_id(parent_id).is_none() {
                    // crate::println!("Task {}: Parent {} not found, terminating", self.id, parent_id);
                    self.state = TaskState::Terminated;
                    return;
                }
                /* Set the exit status */
                self.set_exit_status(status);
                self.state = TaskState::Zombie;
                
                // TODO: Notify parent via ABI-specific mechanism
                // crate::println!("Task {}: Set to Zombie state, parent {}", self.id, parent_id);
            },
            None => {
                /* If the task has no parent, it is terminated */
                // crate::println!("Task {}: No parent, terminating", self.id);
                self.state = TaskState::Terminated;
            }
        }
        
        // Task cleanup completed - ABI module handles event cleanup
    }

    /// Wait for a child task to exit and collect its status
    /// 
    /// # Arguments
    /// * `child_id` - The ID of the child task to wait for
    /// 
    /// # Returns
    /// The exit status of the child task, or an error if the child is not found or not in Zombie state
    pub fn wait(&mut self, child_id: usize) -> Result<i32, WaitError> {
        if !self.children.contains(&child_id) {
            return Err(WaitError::NoSuchChild("No such child task".to_string()));
        }

        if let Some(child_task) = get_scheduler().get_task_by_id(child_id) {
            if child_task.get_state() == TaskState::Zombie {
                let status = child_task.get_exit_status().unwrap_or(-1);
                child_task.set_state(TaskState::Terminated);
                self.remove_child(child_id);
                Ok(status)
            } else {
                Err(WaitError::ChildNotExited("Child has not exited or is not a zombie".to_string()))
            }
        } else {
            Err(WaitError::ChildTaskNotFound("Child task not found".to_string()))
        }
    }

    /// Sleep the current task for the specified number of ticks.
    /// This blocks the task and registers a timer to wake it up.
    /// 
    /// # Arguments
    /// * `cpu` - The CPU context to store current task state
    /// * `ticks` - The number of ticks to sleep
    /// 
    pub fn sleep(&mut self, cpu: &mut Arch, ticks: u64) {

        struct SleepWakerHandler {
            task_id: usize,
            start_tick: u64,
        }

        impl TimerHandler for SleepWakerHandler {
            fn on_timer_expired(self: Arc<Self>, _context: usize) {
                if let Some(task) = get_scheduler().get_task_by_id(self.task_id) {
                    let handler: Arc<dyn TimerHandler> = self.clone();
                    task.remove_software_timer_handler(&handler);
                    task.sleep_waker.wake_all();
                }
            }
        }

        let wake_tick = get_tick() + ticks;
        let handler: Arc<dyn crate::timer::TimerHandler> = Arc::new(SleepWakerHandler {
            task_id: self.id,
            start_tick: get_tick(),
        });
        add_timer(wake_tick, &handler, 0);

        self.add_software_timer_handler(handler);
        self.sleep_waker.wait(self.get_id(), cpu);
    }

    // VFS Helper Methods
    
    /// Set the VFS manager
    /// 
    /// # Arguments
    /// * `vfs` - The VfsManager to set as the VFS
    pub fn set_vfs(&mut self, vfs: Arc<VfsManager>) {
        self.vfs = Some(vfs);
    }
    
    /// Get a reference to the VFS
    pub fn get_vfs(&self) -> Option<&Arc<VfsManager>> {
        self.vfs.as_ref()
    }

    pub fn add_software_timer_handler(&mut self, timer: Arc<dyn TimerHandler>) {
        self.software_timers_handlers.push(timer);
    }

    pub fn remove_software_timer_handler(&mut self, timer: &Arc<dyn TimerHandler>) {
        if let Some(pos) = self.software_timers_handlers.iter().position(|x| Arc::ptr_eq(x, timer)) {
            self.software_timers_handlers.remove(pos);
        }
    }

    /// Enable event processing for this task (similar to enabling interrupts)
    pub fn enable_events(&self) {
        let mut enabled = self.events_enabled.lock();
        *enabled = true;
    }
    
    /// Disable event processing for this task (similar to disabling interrupts) 
    pub fn disable_events(&self) {
        let mut enabled = self.events_enabled.lock();
        *enabled = false;
    }
    
    /// Check if events are enabled for this task
    pub fn events_enabled(&self) -> bool {
        *self.events_enabled.lock()
    }
    
    /// Process pending events if events are enabled
    /// This should be called by the scheduler before resuming the task
    /// 
    /// Following signal-like semantics:
    /// - Process a limited number of events per scheduler cycle to avoid starvation
    /// - Critical events (like KILL) are processed immediately
    /// - Normal events are batched and processed in priority order
    pub fn process_pending_events(&self) -> Result<(), &'static str> {
        // Check if events are enabled
        if !self.events_enabled() {
            return Ok(()); // Events disabled, skip processing
        }
        
        // Delegate to ABI module for event processing
        if let Some(abi) = &self.abi {
            const MAX_EVENTS_PER_CYCLE: usize = 8; // Prevent scheduler starvation
            let mut processed_count = 0;
            
            // Process events with limits to prevent infinite loops
            while processed_count < MAX_EVENTS_PER_CYCLE {
                let event = {
                    let mut queue = self.event_queue.lock();
                    queue.dequeue()
                };
                
                match event {
                    Some(event) => {
                        processed_count += 1;
                        
                        // Check if this is a critical event that requires immediate attention
                        let is_critical = self.is_critical_event(&event);
                        
                        // Let ABI handle the event
                        abi.handle_event(event, self.id as u32)?;
                        
                        // Check if events were disabled during handling
                        if !self.events_enabled() {
                            break;
                        }
                        
                        // If we processed a critical event, we can stop here
                        // to allow the ABI module to take appropriate action
                        if is_critical {
                            break;
                        }
                    }
                    None => break, // No more events
                }
            }
            
            // If we hit the limit and there are still events, the scheduler
            // will call us again on the next cycle
            if processed_count == MAX_EVENTS_PER_CYCLE {
                let queue = self.event_queue.lock();
                if !queue.is_empty() {
                    // Log that we're deferring events to next cycle
                    // crate::early_println!("Task {}: Deferring {} events to next scheduler cycle", 
                    //                      self.id, queue.len());
                }
            }
        }
        
        Ok(())
    }
    
    /// Check if an event is critical and should be processed immediately
    /// Critical events typically cannot be ignored and affect task state directly
    fn is_critical_event(&self, event: &crate::ipc::event::Event) -> bool {
        use crate::ipc::event::EventPriority;
        
        // High/Critical priority events are always considered critical
        match event.metadata.priority {
            EventPriority::Critical => return true,
            EventPriority::High => {
                // Some high priority events are critical depending on content
                match &event.content {
                    EventContent::ProcessControl(ProcessControlType::Kill) => true,
                    EventContent::Custom { event_id, .. } => {
                        // Could map specific event IDs to critical signals
                        *event_id == 9 // SIGKILL-like event
                    }
                    _ => false
                }
            }
            _ => false
        }
    }
}

#[derive(Debug)]
pub enum WaitError {
    NoSuchChild(String),
    ChildNotExited(String),
    ChildTaskNotFound(String),
}

impl WaitError {
    pub fn message(&self) -> &str {
        match self {
            WaitError::NoSuchChild(msg) => msg,
            WaitError::ChildNotExited(msg) => msg,
            WaitError::ChildTaskNotFound(msg) => msg,
        }
    }
}

/// Create a new kernel task.
/// 
/// # Arguments
/// * `name` - The name of the task
/// * `priority` - The priority of the task
/// * `func` - The function to run in the task
/// 
/// # Returns
/// The new task.
pub fn new_kernel_task(name: String, priority: u32, func: fn()) -> Task {
    let mut task = Task::new(name, priority, TaskType::Kernel);
    task.entry = func as usize;
    task
}

/// Create a new user task.
/// 
/// # Arguments
/// * `name` - The name of the task
/// * `priority` - The priority of the task
/// 
/// # Returns
/// The new task.
pub fn new_user_task(name: String, priority: u32) -> Task {
    Task::new(name, priority, TaskType::User)
}

#[cfg(test)]
static mut MOCK_CURRENT_TASK: Option<*mut Task> = None;

#[cfg(test)]
/// Set a mock current task for testing purposes
/// 
/// This function allows tests to override the return value of mytask()
/// for controlled testing scenarios.
/// 
/// # Arguments
/// * `task` - The task to return from mytask()
/// 
/// # Safety
/// The caller must ensure the task pointer remains valid for the duration
/// of the test and that clear_mock_current_task() is called when done.
/// This function is only safe to call in single-threaded test environments.
pub unsafe fn set_mock_current_task(task: &'static mut Task) {
    unsafe {
        MOCK_CURRENT_TASK = Some(task as *mut Task);
    }
}

#[cfg(test)]
/// Clear the mock current task, reverting to normal scheduler behavior
/// 
/// # Safety
/// This function is only safe to call in single-threaded test environments.
pub unsafe fn clear_mock_current_task() {
    unsafe {
        MOCK_CURRENT_TASK = None;
    }
}

/// Get the current task.
/// 
/// # Returns
/// The current task if it exists.
pub fn mytask() -> Option<&'static mut Task> {
    #[cfg(test)]
    {
        unsafe {
            if let Some(task_ptr) = MOCK_CURRENT_TASK {
                return Some(&mut *task_ptr);
            }
        }
    }
    
    let cpu = get_cpu();
    get_scheduler().get_current_task(cpu.get_cpuid())
}

/// Set the current working directory for the current task via VfsManager
/// 
/// This function sets the current working directory of the calling task
/// using the VfsManager's path-based API.
/// 
/// # Arguments
/// * `path` - The new working directory path
/// 
/// # Returns
/// * `true` if successful, `false` if no current task or VfsManager
pub fn set_current_task_cwd(path: String) -> bool {
    if let Some(task) = mytask() {
        if let Some(vfs) = &task.vfs {
            // Use VfsManager to set current working directory
            vfs.set_cwd_by_path(&path).is_ok()
        } else {
            false // No VfsManager available
        }
    } else {
        false
    }
}

#[cfg(test)]
mod tests {
    use alloc::string::ToString;

    use crate::task::CloneFlags;

    #[test_case]
    fn test_set_brk() {
        let mut task = super::new_user_task("Task0".to_string(), 0);
        task.init();
        assert_eq!(task.get_brk(), 0);
        task.set_brk(0x1000).unwrap();
        assert_eq!(task.get_brk(), 0x1000);
        task.set_brk(0x2000).unwrap();
        assert_eq!(task.get_brk(), 0x2000);
        task.set_brk(0x1008).unwrap();
        assert_eq!(task.get_brk(), 0x1008);
        task.set_brk(0x1000).unwrap();
        assert_eq!(task.get_brk(), 0x1000);
    }

    #[test_case]
    fn test_task_parent_child_relationship() {
        let mut parent_task = super::new_user_task("ParentTask".to_string(), 0);
        parent_task.init();

        let mut child_task = super::new_user_task("ChildTask".to_string(), 0);
        child_task.init();

        // Set parent-child relationship
        child_task.set_parent_id(parent_task.get_id());
        parent_task.add_child(child_task.get_id());

        // Verify parent-child relationship
        assert_eq!(child_task.get_parent_id(), Some(parent_task.get_id()));
        assert!(parent_task.get_children().contains(&child_task.get_id()));

        // Remove child and verify
        assert!(parent_task.remove_child(child_task.get_id()));
        assert!(!parent_task.get_children().contains(&child_task.get_id()));
    }

    #[test_case]
    fn test_task_exit_status() {
        let mut task = super::new_user_task("TaskWithExitStatus".to_string(), 0);
        task.init();

        // Verify initial exit status is None
        assert_eq!(task.get_exit_status(), None);

        // Set and verify exit status
        task.set_exit_status(0);
        assert_eq!(task.get_exit_status(), Some(0));

        task.set_exit_status(1);
        assert_eq!(task.get_exit_status(), Some(1));
    }

    #[test_case]
    fn test_clone_task_memory_copy() {
        let mut parent_task = super::new_user_task("ParentTask".to_string(), 0);
        parent_task.init();

        // Allocate some memory pages for the parent task
        let vaddr = 0x1000;
        let num_pages = 2;
        let mmap = parent_task.allocate_data_pages(vaddr, num_pages).unwrap();

        // Write test data to parent's memory
        let test_data: [u8; 8] = [0x12, 0x34, 0x56, 0x78, 0x9A, 0xBC, 0xDE, 0xF0];
        unsafe {
            let dst_ptr = mmap.pmarea.start as *mut u8;
            core::ptr::copy_nonoverlapping(test_data.as_ptr(), dst_ptr, test_data.len());
        }

        // Get parent memory map count before cloning
        let parent_memmap_count = parent_task.vm_manager.memmap_len();
        let parent_id = parent_task.get_id();

        // Clone the parent task
        let child_task = parent_task.clone_task(CloneFlags::default()).unwrap();

        // Get child memory map count after cloning
        let child_memmap_count = child_task.vm_manager.memmap_len();

        // Verify that the number of memory maps are identical
        assert_eq!(child_memmap_count, parent_memmap_count, 
            "Child should have the same number of memory maps as parent: child={}, parent={}",
            child_memmap_count, parent_memmap_count);

        // Verify parent-child relationship was established
        assert_eq!(child_task.get_parent_id(), Some(parent_id));
        assert!(parent_task.get_children().contains(&child_task.get_id()));

        // Verify memory sizes were copied
        assert_eq!(child_task.stack_size, parent_task.stack_size);
        assert_eq!(child_task.data_size, parent_task.data_size);
        assert_eq!(child_task.text_size, parent_task.text_size);

        // Find the corresponding memory map in child that matches our test allocation
        let child_mmap = child_task.vm_manager.memmap_iter()
            .find(|mmap| mmap.vmarea.start == vaddr && mmap.vmarea.end == vaddr + num_pages * crate::environment::PAGE_SIZE - 1)
            .expect("Test memory map not found in child task");

        // Verify that our specific memory region exists in both parent and child
        let parent_test_mmap = parent_task.vm_manager.memmap_iter()
            .find(|mmap| mmap.vmarea.start == vaddr && mmap.vmarea.end == vaddr + num_pages * crate::environment::PAGE_SIZE - 1)
            .expect("Test memory map not found in parent task");

        // Verify the virtual memory ranges match
        assert_eq!(child_mmap.vmarea.start, parent_test_mmap.vmarea.start);
        assert_eq!(child_mmap.vmarea.end, parent_test_mmap.vmarea.end);
        assert_eq!(child_mmap.permissions, parent_test_mmap.permissions);

        // Verify the data was copied correctly
        unsafe {
            let parent_ptr = mmap.pmarea.start as *const u8;
            let child_ptr = child_mmap.pmarea.start as *const u8;
            
            // Check that physical addresses are different (separate memory)
            assert_ne!(parent_ptr, child_ptr, "Parent and child should have different physical memory");
            
            // Check that the data content is identical
            for i in 0..test_data.len() {
                let parent_byte = *parent_ptr.offset(i as isize);
                let child_byte = *child_ptr.offset(i as isize);
                assert_eq!(parent_byte, child_byte, "Data mismatch at offset {}", i);
            }
        }

        // Verify that modifying parent's memory doesn't affect child's memory
        unsafe {
            let parent_ptr = mmap.pmarea.start as *mut u8;
            let original_value = *parent_ptr;
            *parent_ptr = 0xFF; // Modify first byte in parent
            
            let child_ptr = child_mmap.pmarea.start as *const u8;
            let child_first_byte = *child_ptr;
            
            // Child's first byte should still be the original value
            assert_eq!(child_first_byte, original_value, "Child memory should be independent from parent");
        }

        // Verify register states were copied
        assert_eq!(child_task.vcpu.get_pc(), parent_task.vcpu.get_pc());
        
        // Verify entry point was copied
        assert_eq!(child_task.entry, parent_task.entry);

        // Verify state was copied
        assert_eq!(child_task.state, parent_task.state);

        // Verify that both tasks have the correct number of managed pages
        assert!(child_task.managed_pages.len() >= num_pages, 
            "Child should have at least the test pages in managed pages");
    }

    #[test_case]
    fn test_clone_task_stack_copy() {
        let mut parent_task = super::new_user_task("ParentWithStack".to_string(), 0);
        parent_task.init();

        // Find the stack memory map in parent
        let stack_mmap = parent_task.vm_manager.memmap_iter()
            .find(|mmap| {
                // Stack should be near USER_STACK_TOP and have stack permissions
                use crate::vm::vmem::VirtualMemoryRegion;
                mmap.vmarea.end == crate::environment::USER_STACK_TOP - 1 && 
                mmap.permissions == VirtualMemoryRegion::Stack.default_permissions()
            })
            .expect("Stack memory map not found in parent task")
            .clone();

        // Write test data to parent's stack
        let stack_test_data: [u8; 16] = [
            0xAA, 0xBB, 0xCC, 0xDD, 0xEE, 0xFF, 0x11, 0x22,
            0x33, 0x44, 0x55, 0x66, 0x77, 0x88, 0x99, 0x00
        ];
        unsafe {
            let stack_ptr = (stack_mmap.pmarea.start + crate::environment::PAGE_SIZE) as *mut u8;
            core::ptr::copy_nonoverlapping(stack_test_data.as_ptr(), stack_ptr, stack_test_data.len());
        }

        // Clone the parent task
        let child_task = parent_task.clone_task(CloneFlags::default()).unwrap();

        // Find the corresponding stack memory map in child
        let child_stack_mmap = child_task.vm_manager.memmap_iter()
            .find(|mmap| {
                use crate::vm::vmem::VirtualMemoryRegion;
                mmap.vmarea.start == stack_mmap.vmarea.start &&
                mmap.vmarea.end == stack_mmap.vmarea.end &&
                mmap.permissions == VirtualMemoryRegion::Stack.default_permissions()
            })
            .expect("Stack memory map not found in child task");

        // Verify that stack content was copied correctly
        unsafe {
            let parent_stack_ptr = (stack_mmap.pmarea.start + crate::environment::PAGE_SIZE) as *const u8;
            let child_stack_ptr = (child_stack_mmap.pmarea.start + crate::environment::PAGE_SIZE) as *const u8;

            // Check that physical addresses are different (separate memory)
            assert_ne!(parent_stack_ptr, child_stack_ptr, 
                "Parent and child should have different stack physical memory");

            // Check that the stack data content is identical
            for i in 0..stack_test_data.len() {
                let parent_byte = *parent_stack_ptr.offset(i as isize);
                let child_byte = *child_stack_ptr.offset(i as isize);
                assert_eq!(parent_byte, child_byte, 
                    "Stack data mismatch at offset {}: parent={:#x}, child={:#x}", 
                    i, parent_byte, child_byte);
            }
        }

        // Verify that modifying parent's stack doesn't affect child's stack
        unsafe {
            let parent_stack_ptr = (stack_mmap.pmarea.start + crate::environment::PAGE_SIZE) as *mut u8;
            let original_value = *parent_stack_ptr;
            *parent_stack_ptr = 0xFE; // Modify first byte in parent stack

            let child_stack_ptr = (child_stack_mmap.pmarea.start + crate::environment::PAGE_SIZE) as *const u8;
            let child_first_byte = *child_stack_ptr;

            // Child's first byte should still be the original value
            assert_eq!(child_first_byte, original_value, 
                "Child stack should be independent from parent stack");
        }

        // Verify stack sizes match
        assert_eq!(child_task.stack_size, parent_task.stack_size,
            "Child and parent should have the same stack size");
    }

    #[test_case]
    fn test_clone_task_shared_memory() {
        use crate::vm::vmem::{VirtualMemoryMap, MemoryArea, VirtualMemoryPermission};
        use crate::mem::page::allocate_raw_pages;
        use crate::environment::PAGE_SIZE;
        
        let mut parent_task = super::new_user_task("ParentWithShared".to_string(), 0);
        parent_task.init();

        // Manually add a shared memory region to test sharing behavior
        let shared_vaddr = 0x5000;
        let num_pages = 1;
        let pages = allocate_raw_pages(num_pages);
        let paddr = pages as usize;
        
        let shared_mmap = VirtualMemoryMap {
            pmarea: MemoryArea {
                start: paddr,
                end: paddr + PAGE_SIZE - 1,
            },
            vmarea: MemoryArea {
                start: shared_vaddr,
                end: shared_vaddr + PAGE_SIZE - 1,
            },
            permissions: VirtualMemoryPermission::Read as usize | VirtualMemoryPermission::Write as usize,
            is_shared: true, // This should be shared between parent and child
            owner: None,
        };
        
        // Add shared memory map to parent
        parent_task.vm_manager.add_memory_map(shared_mmap.clone()).unwrap();
        
        // Write test data to shared memory
        let test_data: [u8; 8] = [0xAA, 0xBB, 0xCC, 0xDD, 0xEE, 0xFF, 0x11, 0x22];
        unsafe {
            let shared_ptr = paddr as *mut u8;
            core::ptr::copy_nonoverlapping(test_data.as_ptr(), shared_ptr, test_data.len());
        }

        // Clone the parent task
        let child_task = parent_task.clone_task(CloneFlags::default()).unwrap();

        // Find the shared memory map in child
        let child_shared_mmap = child_task.vm_manager.memmap_iter()
            .find(|mmap| mmap.vmarea.start == shared_vaddr && mmap.is_shared)
            .expect("Shared memory map not found in child task");

        // Verify that the physical addresses are the same (shared memory)
        assert_eq!(child_shared_mmap.pmarea.start, shared_mmap.pmarea.start,
            "Shared memory should have the same physical address in parent and child");
        
        // Verify that the virtual addresses are the same
        assert_eq!(child_shared_mmap.vmarea.start, shared_mmap.vmarea.start);
        assert_eq!(child_shared_mmap.vmarea.end, shared_mmap.vmarea.end);
        
        // Verify that is_shared flag is preserved
        assert!(child_shared_mmap.is_shared, "Shared memory should remain marked as shared");

        // Verify that modifying shared memory from child affects parent
        unsafe {
            let child_shared_ptr = child_shared_mmap.pmarea.start as *mut u8;
            let original_value = *child_shared_ptr;
            *child_shared_ptr = 0xFF; // Modify first byte through child reference
            
            let parent_shared_ptr = shared_mmap.pmarea.start as *const u8;
            let parent_first_byte = *parent_shared_ptr;
            
            // Parent should see the change made by child (shared memory)
            assert_eq!(parent_first_byte, 0xFF, 
                "Parent should see changes made through child's shared memory reference");
                
            // Restore original value
            *child_shared_ptr = original_value;
        }
        
        // Verify that the shared data content is accessible from both
        unsafe {
            let child_ptr = child_shared_mmap.pmarea.start as *const u8;
            let parent_ptr = shared_mmap.pmarea.start as *const u8;
            
            // Check that the data content is identical and accessible from both
            for i in 0..test_data.len() {
                let parent_byte = *parent_ptr.offset(i as isize);
                let child_byte = *child_ptr.offset(i as isize);
                assert_eq!(parent_byte, child_byte, 
                    "Shared memory data should be identical from both parent and child views");
            }
        }
    }
}<|MERGE_RESOLUTION|>--- conflicted
+++ resolved
@@ -237,18 +237,16 @@
     pub time_slice: u32,
     /// Software timer handlers
     pub software_timers_handlers: Vec<Arc<dyn TimerHandler>>,
-<<<<<<< HEAD
 
     // Wakers for task-specific operations
     
     /// Waker for sleep operations
     pub sleep_waker: Waker,
-=======
+
     /// Task-local event queue with priority ordering
     pub event_queue: Mutex<crate::ipc::event::TaskEventQueue>,
     /// Event processing enabled flag (similar to interrupt enable/disable)
     pub events_enabled: Mutex<bool>,
->>>>>>> 1347ae16
 }
 
 #[derive(Debug, Clone)]
@@ -334,13 +332,10 @@
             handle_table: HandleTable::new(),
             time_slice: 10, // Assign 10 ticks by default
             software_timers_handlers: Vec::new(),
-<<<<<<< HEAD
             // Wakers for task-specific operations
             sleep_waker: Waker::new_interruptible("task_sleep_waker"),
-=======
             event_queue: spin::Mutex::new(crate::ipc::event::TaskEventQueue::new()),
             events_enabled: spin::Mutex::new(true), // Events enabled by default
->>>>>>> 1347ae16
         };
 
         *taskid += 1;
