--- conflicted
+++ resolved
@@ -1,6 +1,3 @@
-<<<<<<< HEAD
-use alloc::sync::Arc;
-=======
 //! Task-related system call implementations.
 //!
 //! This module implements system calls that interact with task management,
@@ -15,7 +12,7 @@
 //! - Bind mount operations enable controlled sharing between isolated namespaces
 //! - All filesystem operations are thread-safe and handle concurrent access properly
 
->>>>>>> 7efcf6a6
+use alloc::sync::Arc;
 use alloc::vec::Vec;
 use core::str;
 
