//! Task-related system call implementations.
//!
//! This module implements system calls that interact with task management,
//! filesystem operations, and process control. Many operations leverage
//! the VfsManager for filesystem access when tasks have isolated namespaces.
//!
//! # VfsManager Integration
//!
//! System calls automatically use the task's VfsManager when available:
//! - Tasks with `vfs: Some(Arc<VfsManager>)` use their isolated filesystem namespace
//! - Tasks with `vfs: None` fall back to global filesystem operations
//! - Bind mount operations enable controlled sharing between isolated namespaces
//! - All filesystem operations are thread-safe and handle concurrent access properly

use core::usize;

use alloc::vec::Vec;

use crate::abi::MAX_ABI_LENGTH;
use crate::device::manager::DeviceManager;
use crate::executor::executor::TransparentExecutor;
use crate::fs::MAX_PATH_LENGTH;
use crate::library::std::string::{parse_c_string_from_userspace, parse_string_array_from_userspace};

use crate::arch::{get_cpu, Trapframe};
use crate::sched::scheduler::get_scheduler;
use crate::task::{get_parent_waitpid_waker, get_waitpid_waker, CloneFlags, WaitError};
use crate::timer::{get_tick, ms_to_ticks, ns_to_ticks};

const MAX_ARG_COUNT: usize = 256; // Maximum number of arguments for execve

// Flags for execve system calls
pub const EXECVE_FORCE_ABI_REBUILD: usize = 0x1; // Force ABI environment reconstruction

use super::mytask;

pub fn sys_brk(trapframe: &mut Trapframe) -> usize {
    let task = mytask().unwrap();
    let brk = trapframe.get_arg(0);
    trapframe.increment_pc_next(task);
    match task.set_brk(brk) {
        Ok(_) => task.get_brk(),
        Err(_) => usize::MAX, /* -1 */
    }
}

pub fn sys_sbrk(trapframe: &mut Trapframe) -> usize {
    let task = mytask().unwrap();
    let increment = trapframe.get_arg(0);
    let brk = task.get_brk();
    trapframe.increment_pc_next(task);
    match task.set_brk(unsafe { brk.unchecked_add(increment) }) {
        Ok(_) => brk,
        Err(_) => usize::MAX, /* -1 */
    }
}

pub fn sys_putchar(trapframe: &mut Trapframe) -> usize {
    let c = trapframe.get_arg(0) as u32;
    let task = mytask().unwrap();
    trapframe.increment_pc_next(task);
    if let Some(ch) = char::from_u32(c) {
        let manager = DeviceManager::get_manager();
        if let Some(device_id) = manager.get_first_device_by_type(crate::device::DeviceType::Char) {
            if let Some(char_device) = manager.get_device(device_id).unwrap().as_char_device() {
                // Use CharDevice trait methods to write
                if let Err(e) = char_device.write_byte(ch as u8) {
                    crate::print!("Error writing character: {}", e);
                    return usize::MAX; // -1
                }
                // Successfully written character
                return 0;
            }
        }
    }
    return usize::MAX; // -1
}

pub fn sys_getchar(trapframe: &mut Trapframe) -> usize {
    let task = mytask().unwrap();
    trapframe.increment_pc_next(task);
    
    // Find TTY device for blocking input
    let manager = DeviceManager::get_manager();
    if let Some(borrowed_device) = manager.get_device_by_name("tty0") {
        if let Some(char_device) = borrowed_device.as_char_device() {
            // Check if data is available
            if let Some(byte) = char_device.read_byte() {
                return byte as usize;
            }
        }
    }
    
    0 // Return 0 if no device found (should not happen)
}

pub fn sys_exit(trapframe: &mut Trapframe) -> usize {
    let task = mytask().unwrap();
    task.vcpu.store(trapframe);
    let exit_code = trapframe.get_arg(0) as i32;
    task.exit(exit_code);
    usize::MAX // -1 (If exit is successful, this will not be reached)
}

pub fn sys_clone(trapframe: &mut Trapframe) -> usize {
    let parent_task = mytask().unwrap();
    trapframe.increment_pc_next(parent_task); /* Increment the program counter */
    /* Save the trapframe to the task before cloning */
    parent_task.vcpu.store(trapframe);
    let clone_flags = CloneFlags::from_raw(trapframe.get_arg(0) as u64);

    // crate::println!("[CLONE] Parent task {} cloning with flags: 0x{:x}", parent_task.get_id(), clone_flags.get_raw());

    /* Clone the task */
    match parent_task.clone_task(clone_flags) {
        Ok(mut child_task) => {
            let child_id = child_task.get_id();
            // crate::println!("[CLONE] Successfully created child task {}, state: {:?}, PC: 0x{:x}", 
            //     child_id, child_task.get_state(), child_task.vcpu.get_pc());
            child_task.vcpu.regs.reg[10] = 0; /* Set the return value to 0 in the child task */
            get_scheduler().add_task(child_task, get_cpu().get_cpuid());
            // crate::println!("[CLONE] Child task {} added to scheduler", child_id);
            /* Return the child task ID to the parent task */
            child_id
        },
        Err(_) => {
            usize::MAX /* Return -1 on error */
        }
    }
}

pub fn sys_execve(trapframe: &mut Trapframe) -> usize {
    let task = mytask().unwrap();
    
    // crate::println!("[EXECVE] Task {} starting execve", task.get_id());
    
    // Increment PC to avoid infinite loop if execve fails
    trapframe.increment_pc_next(task);
    
    // Get arguments from trapframe
    let path_ptr = trapframe.get_arg(0);
    let argv_ptr = trapframe.get_arg(1);
    let envp_ptr = trapframe.get_arg(2);
    let flags = trapframe.get_arg(3); // New flags argument
    
    // Parse path
    let path_str = match parse_c_string_from_userspace(task, path_ptr, MAX_PATH_LENGTH) {
        Ok(path) => {
            // crate::println!("[EXECVE] Task {}: Executing path: {}", task.get_id(), path);
            path
        },
        Err(_) => {
            // crate::println!("[EXECVE] Task {}: Path parsing error", task.get_id());
            return usize::MAX; // Path parsing error
        }
    };
    
    // Parse argv and envp
    let argv_strings = match parse_string_array_from_userspace(task, argv_ptr, MAX_ARG_COUNT, MAX_PATH_LENGTH) {
        Ok(args) => {
            // crate::println!("[EXECVE] Task {}: argv count: {}", task.get_id(), args.len());
            args
        },
        Err(_) => {
            // crate::println!("[EXECVE] Task {}: argv parsing error", task.get_id());
            return usize::MAX; // argv parsing error
        }
    };
    
    let envp_strings = match parse_string_array_from_userspace(task, envp_ptr, MAX_ARG_COUNT, MAX_PATH_LENGTH) {
        Ok(env) => {
            // crate::println!("[EXECVE] Task {}: envp count: {}", task.get_id(), env.len());
            env
        },
        Err(_) => {
            // crate::println!("[EXECVE] Task {}: envp parsing error", task.get_id());
            return usize::MAX; // envp parsing error
        }
    };
    
    // Convert Vec<String> to Vec<&str> for TransparentExecutor
    let argv_refs: Vec<&str> = argv_strings.iter().map(|s| s.as_str()).collect();
    let envp_refs: Vec<&str> = envp_strings.iter().map(|s| s.as_str()).collect();
    
    // Check if force ABI rebuild is requested
    let force_abi_rebuild = (flags & EXECVE_FORCE_ABI_REBUILD) != 0;
    
    // crate::println!("[EXECVE] Task {}: Starting TransparentExecutor::execute_binary", task.get_id());
    
    // Use TransparentExecutor for cross-ABI execution
    match TransparentExecutor::execute_binary(&path_str, &argv_refs, &envp_refs, task, trapframe, force_abi_rebuild) {
        Ok(_) => {
            // crate::println!("[EXECVE] Task {}: execute_binary succeeded", task.get_id());
            // execve normally should not return on success - the process is replaced
            // However, if ABI module sets trapframe return value and returns here,
            // we should respect that value instead of hardcoding 0
            trapframe.get_return_value()
        },
        Err(_) => {
            // crate::println!("[EXECVE] Task {}: execute_binary failed", task.get_id());
            // Execution failed - return error code
            // The trap handler will automatically set trapframe return value from our return
            usize::MAX // Error return value
        }
    }
}

pub fn sys_execve_abi(trapframe: &mut Trapframe) -> usize {
    let task = mytask().unwrap();
    
    // Increment PC to avoid infinite loop if execve fails
    trapframe.increment_pc_next(task);

    // Get arguments from trapframe
    let path_ptr = trapframe.get_arg(0);
    let argv_ptr = trapframe.get_arg(1);
    let envp_ptr = trapframe.get_arg(2);
    let abi_str_ptr = trapframe.get_arg(3);
    let flags = trapframe.get_arg(4); // New flags argument
    
    // Parse path
    let path_str = match parse_c_string_from_userspace(task, path_ptr, MAX_PATH_LENGTH) {
        Ok(path) => path,
        Err(_) => return usize::MAX, // Path parsing error
    };
    
    // Parse ABI string
    let abi_str = match parse_c_string_from_userspace(task, abi_str_ptr, MAX_ABI_LENGTH) {
        Ok(abi) => abi,
        Err(_) => return usize::MAX, // ABI parsing error
    };
    
    // Parse argv and envp
    let argv_strings = match parse_string_array_from_userspace(task, argv_ptr, 256, MAX_PATH_LENGTH) {
        Ok(args) => args,
        Err(_) => return usize::MAX, // argv parsing error
    };
    
    let envp_strings = match parse_string_array_from_userspace(task, envp_ptr, 256, MAX_PATH_LENGTH) {
        Ok(env) => env,
        Err(_) => return usize::MAX, // envp parsing error
    };
    
    // Convert Vec<String> to Vec<&str> for TransparentExecutor
    let argv_refs: Vec<&str> = argv_strings.iter().map(|s| s.as_str()).collect();
    let envp_refs: Vec<&str> = envp_strings.iter().map(|s| s.as_str()).collect();

    // Check if force ABI rebuild is requested
    let force_abi_rebuild = (flags & EXECVE_FORCE_ABI_REBUILD) != 0;

    // Use TransparentExecutor for ABI-aware execution
    match TransparentExecutor::execute_with_abi(
        &path_str,
        &argv_refs,
        &envp_refs,
        &abi_str,
        task,
        trapframe,
        force_abi_rebuild,
    ) {
        Ok(()) => {
            // execve normally should not return on success - the process is replaced
            // However, if ABI module sets trapframe return value and returns here,
            // we should respect that value instead of hardcoding 0
            trapframe.get_return_value()
        }
        Err(_) => {
            // Execution failed - return error code
            // The trap handler will automatically set trapframe return value from our return
            usize::MAX // Error return value
        }
    }
}

pub fn sys_waitpid(trapframe: &mut Trapframe) -> usize {
    let task = mytask().unwrap();
    let pid = trapframe.get_arg(0) as i32;
    let status_ptr = trapframe.get_arg(1) as *mut i32;
    let _options = trapframe.get_arg(2) as i32; // Not used in this implementation

    // Loop until a child exits or an error occurs
    loop {
        if pid == -1 {
            // Wait for any child process
            for child_pid in task.get_children().clone() {
                match task.wait(child_pid) {
                    Ok(status) => {
                        // Child has exited, return the status
                        if status_ptr != core::ptr::null_mut() {
                            let status_ptr = task.vm_manager.translate_vaddr(status_ptr as usize).unwrap() as *mut i32;
                            unsafe {
                                *status_ptr = status;
                            }
                        }
                        trapframe.increment_pc_next(task);
                        return child_pid;
                    },
                    Err(error) => {
                        match error {
                            WaitError::ChildNotExited(_) => continue,
                            _ => {
                                trapframe.increment_pc_next(task);
                                return usize::MAX;
                            },
                        }
                    }
                }
            }
            
            // No child has exited yet, block until one does
            let parent_waker = get_parent_waitpid_waker(task.get_id());
            parent_waker.wait(task.get_id(), trapframe);
            // Continue the loop to re-check after waking up
            continue;
        }
        
<<<<<<< HEAD
        // No child has exited yet, block until one does
        // We wait on the parent's waker since we're waiting for any child (-1)
        // This is different from waiting for a specific child
        let parent_waker = get_parent_waitpid_waker(task.get_id());
        parent_waker.wait(task.get_id(), trapframe);
    }
    
    // Wait for specific child process
    match task.wait(pid as usize) {
        Ok(status) => {
            // Child has exited, return the status
            if status_ptr != core::ptr::null_mut() {
                let status_ptr = task.vm_manager.translate_vaddr(status_ptr as usize).unwrap() as *mut i32;
                unsafe {
                    *status_ptr = status;
=======
        // Wait for specific child process
        match task.wait(pid as usize) {
            Ok(status) => {
                // Child has exited, return the status
                if status_ptr != core::ptr::null_mut() {
                    let status_ptr = task.vm_manager.translate_vaddr(status_ptr as usize).unwrap() as *mut i32;
                    unsafe {
                        *status_ptr = status;
                    }
>>>>>>> 5589a249
                }
                trapframe.increment_pc_next(task);
                return pid as usize;
            }
<<<<<<< HEAD
            trapframe.increment_pc_next(task);
            return pid as usize;
        }
        Err(error) => {
            match error {
                WaitError::NoSuchChild(_) => {
                    trapframe.increment_pc_next(task);
                    return usize::MAX;
                },
                WaitError::ChildTaskNotFound(_) => {
                    trapframe.increment_pc_next(task);
                    crate::print!("Child task with PID {} not found", pid);
                    return usize::MAX;
                },
                WaitError::ChildNotExited(_) => {
                    // If the child task is not exited, we need to wait for it
                    let child_waker = get_waitpid_waker(pid as usize);
                    child_waker.wait(task.get_id(), trapframe);
                    return 0; // Unreachable code, but needed for type consistency
                },
=======
            Err(error) => {
                match error {
                    WaitError::NoSuchChild(_) => {
                        trapframe.increment_pc_next(task);
                        return usize::MAX;
                    },
                    WaitError::ChildTaskNotFound(_) => {
                        trapframe.increment_pc_next(task);
                        crate::print!("Child task with PID {} not found", pid);
                        return usize::MAX;
                    },
                    WaitError::ChildNotExited(_) => {
                        // If the child task is not exited, we need to wait for it
                        let child_waker = get_waitpid_waker(pid as usize);
                        child_waker.wait(task.get_id(), trapframe);
                        assert_eq!(mytask().unwrap().get_id(), task.get_id());
                        // Continue the loop to re-check after waking up
                        continue;
                    },
                }
>>>>>>> 5589a249
            }
        }
    }
}

pub fn sys_getpid(trapframe: &mut Trapframe) -> usize {
    let task = mytask().unwrap();
    trapframe.increment_pc_next(task);
    task.get_id() as usize
}

pub fn sys_getppid(trapframe: &mut Trapframe) -> usize {
    let task = mytask().unwrap();
    trapframe.increment_pc_next(task);
    task.get_parent_id().unwrap_or(task.get_id()) as usize
}

pub fn sys_sleep(trapframe: &mut Trapframe) -> usize {
    let nanosecs = trapframe.get_arg(0) as u64;
    let task = mytask().unwrap();

    let ticks = ns_to_ticks(nanosecs);

    // Increment PC before sleeping to avoid infinite loop
    trapframe.increment_pc_next(task);

    // Call the blocking sleep method - this will return when sleep completes
    task.sleep(trapframe, ticks);

    // Set return value to 0 for successful sleep
    0
}
<|MERGE_RESOLUTION|>--- conflicted
+++ resolved
@@ -314,23 +314,6 @@
             continue;
         }
         
-<<<<<<< HEAD
-        // No child has exited yet, block until one does
-        // We wait on the parent's waker since we're waiting for any child (-1)
-        // This is different from waiting for a specific child
-        let parent_waker = get_parent_waitpid_waker(task.get_id());
-        parent_waker.wait(task.get_id(), trapframe);
-    }
-    
-    // Wait for specific child process
-    match task.wait(pid as usize) {
-        Ok(status) => {
-            // Child has exited, return the status
-            if status_ptr != core::ptr::null_mut() {
-                let status_ptr = task.vm_manager.translate_vaddr(status_ptr as usize).unwrap() as *mut i32;
-                unsafe {
-                    *status_ptr = status;
-=======
         // Wait for specific child process
         match task.wait(pid as usize) {
             Ok(status) => {
@@ -340,33 +323,10 @@
                     unsafe {
                         *status_ptr = status;
                     }
->>>>>>> 5589a249
                 }
                 trapframe.increment_pc_next(task);
                 return pid as usize;
             }
-<<<<<<< HEAD
-            trapframe.increment_pc_next(task);
-            return pid as usize;
-        }
-        Err(error) => {
-            match error {
-                WaitError::NoSuchChild(_) => {
-                    trapframe.increment_pc_next(task);
-                    return usize::MAX;
-                },
-                WaitError::ChildTaskNotFound(_) => {
-                    trapframe.increment_pc_next(task);
-                    crate::print!("Child task with PID {} not found", pid);
-                    return usize::MAX;
-                },
-                WaitError::ChildNotExited(_) => {
-                    // If the child task is not exited, we need to wait for it
-                    let child_waker = get_waitpid_waker(pid as usize);
-                    child_waker.wait(task.get_id(), trapframe);
-                    return 0; // Unreachable code, but needed for type consistency
-                },
-=======
             Err(error) => {
                 match error {
                     WaitError::NoSuchChild(_) => {
@@ -387,7 +347,6 @@
                         continue;
                     },
                 }
->>>>>>> 5589a249
             }
         }
     }
