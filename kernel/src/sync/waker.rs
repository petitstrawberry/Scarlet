--- conflicted
+++ resolved
@@ -88,18 +88,6 @@
     }
 
     /// Block the current task and add it to the wait queue
-<<<<<<< HEAD
-    ///
-    /// This method is intended for the current (running) task only.
-    /// It sets the task state to Blocked, adds it to the wait queue,
-    /// and yields the CPU to the scheduler. CPU state saving is handled
-    /// by the scheduler internally.
-    ///
-    /// # Arguments
-    /// * `current_task_id` - The ID of the current task
-    /// * `cpu` - The current CPU context
-    pub fn wait(&self, current_task_id: usize, cpu: &mut Arch) {
-=======
     /// 
     /// This method puts the current task into a blocked state and adds its ID
     /// to the wait queue. The task will remain blocked until another part of
@@ -121,18 +109,16 @@
     pub fn wait(&self, task_id: usize, cpu: &mut Arch) {
         // crate::println!("[WAKER] Task {} waiting on waker '{}'", task_id, self.name);
                 
->>>>>>> 5589a249
         // Add task to wait queue first
         {
             let mut queue = self.wait_queue.lock();
-            queue.push_back(current_task_id);
-        }
-
-<<<<<<< HEAD
+            queue.push_back(task_id);
+        }
+
         let sched = get_scheduler();
 
         // Set the task state to Blocked
-        sched.block_task(current_task_id, self.block_type)
+        sched.block_task(task_id, self.block_type)
                 .expect("Failed to block task");
 
         // Yield CPU to scheduler - this never returns
@@ -140,37 +126,33 @@
         sched.schedule(cpu);
     }
 
-    /// Block any task (not limited to the current task) and add it to the wait queue
-    ///
-    /// This method is intended for blocking tasks other than the current one.
-    /// It sets the specified task's state to Blocked and adds it to the wait queue.
-    /// No scheduler switch or CPU state saving is performed.
-    ///
-    /// # Arguments
-    /// * `task_id` - The ID of the task to be blocked
-    pub fn block(&self, task_id: usize) {
-        {
-            let mut queue = self.wait_queue.lock();
-            queue.push_back(task_id);
-        }
-        get_scheduler().block_task(task_id, self.block_type)
-            .expect("Failed to block task"); // Ensure the task was found and blocked     
-        // No scheduler switch or CPU state save here
-=======
-        if let Some(task) = get_scheduler().get_task_by_id(task_id) {
-            // Set task state to blocked
-            task.set_state(TaskState::Blocked(self.block_type));
-        } else {
-            panic!("[WAKER] Task ID {} not found in scheduler", task_id);
-        }
-
-        // Yield CPU to scheduler - this will return when the task is woken up
-        get_scheduler().schedule(cpu);
-        
-        // When we reach here, the task has been woken up and rescheduled
-        // crate::println!("[WAKER] Task {} woken up from waker '{}'", task_id, self.name);
->>>>>>> 5589a249
-    }
+    // /// Block any task (not limited to the current task) and add it to the wait queue
+    // ///
+    // /// This method is intended for blocking tasks other than the current one.
+    // /// It sets the specified task's state to Blocked and adds it to the wait queue.
+    // /// No scheduler switch or CPU state saving is performed.
+    // ///
+    // /// # Arguments
+    // /// * `task_id` - The ID of the task to be blocked
+    // pub fn block(&self, task_id: usize) {
+    //     {
+    //         let mut queue = self.wait_queue.lock();
+    //         queue.push_back(task_id);
+    //     }
+
+    //     if let Some(task) = get_scheduler().get_task_by_id(task_id) {
+    //         // Set task state to blocked
+    //         task.set_state(TaskState::Blocked(self.block_type));
+    //     } else {
+    //         panic!("[WAKER] Task ID {} not found in scheduler", task_id);
+    //     }
+
+    //     // Yield CPU to scheduler - this will return when the task is woken up
+    //     get_scheduler().schedule(cpu);
+        
+    //     // When we reach here, the task has been woken up and rescheduled
+    //     // crate::println!("[WAKER] Task {} woken up from waker '{}'", task_id, self.name);
+    // }
 
     /// Wake up one waiting task
     /// 
