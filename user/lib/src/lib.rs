--- conflicted
+++ resolved
@@ -74,12 +74,8 @@
 pub mod io;
 pub mod task;
 pub mod fs;
-<<<<<<< HEAD
 pub mod ffi;
-=======
-pub mod utils;
 pub mod env;
->>>>>>> 13ad5c22
 
 pub use core_exports::*;
 pub use alloc_exports::*;
